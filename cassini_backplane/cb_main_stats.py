--- conflicted
+++ resolved
@@ -637,7 +637,6 @@
                 total_botsim_potential_excess_diff, 
                 float(total_botsim_potential_excess_diff)/total_botsim_candidate*100,
                 float(total_botsim_potential_excess_diff)/total_offset*100)
-<<<<<<< HEAD
     if len(botsim_potential_excess_diff_x_list):
         print '    X DIFF: MIN %.2f MAX %.2f MEAN %.2f STD %.2f' % (
                                                 np.min(botsim_potential_excess_diff_x_list),
@@ -649,18 +648,6 @@
                                                 np.max(botsim_potential_excess_diff_y_list),
                                                 np.mean(botsim_potential_excess_diff_y_list),
                                                 np.std(botsim_potential_excess_diff_y_list))
-=======
-    print '    X DIFF: MIN %7.2f MAX %7.2f MEAN %7.2f STD %7.2f' % (
-                                            np.min(botsim_potential_excess_diff_x_list),
-                                            np.max(botsim_potential_excess_diff_x_list),
-                                            np.mean(botsim_potential_excess_diff_x_list),
-                                            np.std(botsim_potential_excess_diff_x_list))
-    print '    Y DIFF: MIN %7.2f MAX %7.2f MEAN %7.2f STD %7.2f' % (
-                                            np.min(botsim_potential_excess_diff_y_list),
-                                            np.max(botsim_potential_excess_diff_y_list),
-                                            np.mean(botsim_potential_excess_diff_y_list),
-                                            np.std(botsim_potential_excess_diff_y_list))
->>>>>>> 6b6dff99
 
     print sep
     print 'Total bootstrap candidates:         %6d (%6.2f%%)' % (
