'''
Created on Sep 19, 2011

@author: rfrench
'''

from optparse import OptionParser
import pickle
import os
import os.path
import sys
import numpy as np
import subprocess
import time
import cspice
from imgdisp import ImageDisp, FloatEntry, draw_line
from Tkinter import *
from PIL import Image
import oops.inst.cassini.iss as iss
import fring_util
from cb_util_file import *
from cb_offset import *
from cb_rings import *
import cProfile, pstats, StringIO

#oops.LOGGING.all(True)

python_dir = os.path.split(sys.argv[0])[0]
python_reproject_program = os.path.join(python_dir, fring_util.PYTHON_RING_REPROJECT)

python_filename = sys.argv[0]

cmd_line = sys.argv[1:]


if len(cmd_line) == 0:
    cmd_line = [
<<<<<<< HEAD
#                '-a',
#                '--max-subprocesses', '3',
                'ISS_030RF_FMOVIE001_VIMS',
=======
#                 '-a',
#                 '--max-subprocesses', '6',
#                 'ISS_030RF_FMOVIE001_VIMS',
>>>>>>> 9f51e9bb
#                '--start-obsid', 'ISS_036RF_FMOVIE001_VIMS',
#                '--start-obsid', 'ISS_085RF_FMOVIE003_PRIME_1',
#                '--start-obsid', 'ISS_106RF_FMOVIE002_PRIME',
#                '--start-obsid', 'ISS_041RF_FMOVIE001_VIMS',
#                'ISS_041RF_FMOVIE002_VIMS/N1552810957_1', # Fails - stars in F Ring
#                'ISS_036RF_FMOVIE001_VIMS/N1545563750_1', # Fails - offset too large
#                'ISS_036RF_FMOVIE001_VIMS',
#                'ISS_041RF_FMOVIE002_VIMS',
#                'ISS_106RF_FMOVIE002_PRIME',
#                'ISS_132RI_FMOVIE001_VIMS',

#'ISS_080RF_FMOVIE005_PRIME',
#'ISS_098RI_TMAPN30LP001_CIRS/W1608705204_1',
#'ISS_072RI_SPKHRLPDF001_PRIME',
#'ISS_105RI_TDIFS20HP001_CIRS',
#'ISS_105RI_TMAPN45LP001_CIRS',
#'ISS_006RI_LPHRLFMOV001_PRIME',
#'ISS_081RI_FMOVIE106_VIMS',
#'ISS_091RI_APOMOSL109_VIMS',
#'ISS_096RF_FMOVIE004_PRIME',
#'ISS_109RI_TDIFS20HP001_CIRS',
#'ISS_112RF_FMOVIE002_PRIME',
#'ISS_132RI_FMOVIE001_VIMS',
'ISS_115RF_FMOVIEEQX001_PRIME',
#'ISS_080RF_FMOVIE005_PRIME/N1597390953_1',

#'ISS_051RI_LPMRDFMOV001_PRIME',
#'ISS_059RF_FMOVIE002_VIMS',

#'ISS_000RI_SATSRCHAP001_PRIME',
#'ISS_00ARI_SPKMOVPER001_PRIME/N1479252612_1',
#'ISS_00ARI_SPKMOVPER001_PRIME/N1479201492_1',
#'ISS_00ARI_SPKMOVPER001_PRIME/N1479246132_1',
#'ISS_006RI_LPHRLFMOV001_PRIME/N1492102189_1',
#'--no-allow-stars',
#'--no-allow-moons',

#'ISS_029RF_FMOVIE002_VIMS',
#'ISS_081RI_FMOVIE106_VIMS',
#'ISS_075RB_BMOVIE4001_VIMS',
#'ISS_096RF_FMOVIE004_PRIME',
#'ISS_112RF_FMOVIE002_PRIME',
#'ISS_111RF_FMOVIE002_PRIME',
#'ISS_115RF_FMOVIEEQX001_PRIME',

#'ISS_043RF_FMOVIE001_VIMS/N1555595413_1',
#'ISS_043RF_FMOVIE001_VIMS/N1555588813_1',
#'ISS_081RI_FMOVIE106_VIMS/N1597902245_1',
#'ISS_081RI_FMOVIE106_VIMS/N1597904975_1',
#'ISS_112RF_FMOVIE002_PRIME/N1623341484_1',
#'ISS_096RF_FMOVIE004_PRIME/N1607637941_1',
#'ISS_096RF_FMOVIE004_PRIME/N1607657381_1',
#'ISS_094RF_FMOVIE001_PRIME/N1606005062_1',
#'ISS_051RI_LPMRDFMOV001_PRIME/N1571435347_1',

                '--allow-exception',
#                '--no-auto-offset',
#                 '--recompute-auto-offset',
#                 '--recompute-reproject',
#                 '--no-reproject',
                '--display-offset-reproject',
#                '--profile',
#                '--no-update-auto-offset',
#                '--no-update-reproject',
                 '--verbose']

parser = OptionParser() 

#
# For each of (offset, reprojection), the default behavior is to check the timestamps
# on the input file and the output file and recompute if the output file is out of date.
# Several options change this behavior:
#   --no-xxx: Don't recompute no matter what; this may leave you without an output file at all
#   --no-update: Don't recompute if the output file exists, but do compute if the output file doesn't exist at all
#   --recompute-xxx: Force recompute even if the output file exists and is current
#


##
## General options
##
parser.add_option('--allow-exception', dest='allow_exception',
                  action='store_true', default=True, # XXX
                  help="Allow exceptions to be thrown")
parser.add_option('--profile', dest='profile',
                  action='store_true', default=False,
                  help="Do performance profiling")
parser.add_option('--start-obsid', dest='start_obsid',
                  default='', help='The first obsid to process')
parser.add_option('--max-subprocesses', dest='max_subprocesses',
                  type='int', default=0,
                  help="Fork a subprocess for each file")


##
## Options for finding the pointing offset
##
parser.add_option('--no-auto-offset', dest='no_auto_offset',
                  action='store_true', default=False,
                  help="Don't compute the automatic offset even if we don't have one")
parser.add_option('--no-update-auto-offset', dest='no_update_auto_offset',
                  action='store_true', default=False,
                  help="Don't compute the automatic offset unless we don't have one")
parser.add_option('--recompute-auto-offset', dest='recompute_auto_offset',
                  action='store_true', default=False,
                  help='Recompute the automatic offset even if we already have one that is current')
parser.add_option('--display-offset-reproject', dest='display_offset_reproject',
                  action='store_true', default=False,
                  help='Display the offset and reprojection and allow manual change')
parser.add_option('--display-invalid-offset', dest='display_invalid_offset',
                  action='store_true', default=False,
                  help='Display the offset and reprojection and allow manual change only for images that have bad automatic offsets')
parser.add_option('--display-invalid-reproject', dest='display_invalid_reproject',
                  action='store_true', default=False,
                  help='Display the offset and reprojection and allow manual change only for images that have a bad reprojection')
parser.add_option('--no-allow-stars', dest='no_allow_stars',
                   action='store_true', default=False,
                   help="Don't allow stars during auto offset")
parser.add_option('--no-allow-moons', dest='no_allow_moons',
                   action='store_true', default=False,
                   help="Don't allow moons during auto offset")

##
## Options for reprojection
##
parser.add_option('--no-reproject', dest='no_reproject',
                  action='store_true', default=False,
                  help="Don't compute the reprojection even if we don't have one")
parser.add_option('--no-update-reproject', dest='no_update_reproject',
                  action='store_true', default=False,
                  help="Don't compute the reprojection unless if we don't have one")
parser.add_option('--recompute-reproject', dest='recompute_reproject',
                  action='store_true', default=False,
                  help='Recompute the reprojection even if we already have one that is current')

fring_util.add_parser_options(parser)

options, args = parser.parse_args(cmd_line)

assert not (options.display_offset_reproject and options.max_subprocesses)

class OffRepDispData:
    def __init__(self):
        self.obs = None
        self.toplevel = None
        self.imdisp_offset = None
        self.entry_x_offset = None
        self.entry_y_offset = None
        self.off_longitudes = None
        self.off_radii = None
        self.label_off_inertial_longitude = None
        self.label_off_corot_longitude = None
        self.label_off_radius = None
        self.imdisp_repro = None
        self.repro_overlay = None
        self.label_inertial_longitude = None
        self.label_corot_longitude = None
        self.label_radius = None
        self.repro_longitudes = None
        self.repro_phase_angles = None
        self.repro_incidence_angle = None
        self.repro_emission_angles = None
        self.repro_resolutions = None
        

#####################################################################################
#
# RUN IN A SUBPROCESS
#
#####################################################################################

def collect_cmd_line():
    ret = ['--radius_inner', str(options.radius_inner)]
    ret += ['--radius_outer', str(options.radius_outer)]
    ret += ['--radius_resolution', str(options.radius_resolution)]
    ret += ['--longitude_resolution', str(options.longitude_resolution)]
    if options.verbose:
        ret += ['--verbose']
    if options.no_auto_offset:
        ret += ['--no-auto-offset']
    if options.no_update_auto_offset:
        ret += ['--no-update-auto-offset']
    if options.recompute_auto_offset:
        ret += ['--recompute-auto-offset']
    if options.no_reproject:
        ret += ['--no-reproject']
    if options.no_update_reproject:
        ret += ['--no-update-reproject']
    if options.recompute_reproject:
        ret += ['--recompute-reproject']
        
    return ret

def run_and_maybe_wait(args):
    said_waiting = False
    while len(subprocess_list) == options.max_subprocesses:
        if options.verbose and not said_waiting:
            print 'WAITING'
            said_waiting = True
        for i in xrange(len(subprocess_list)):
            if subprocess_list[i].poll() is not None:
                del subprocess_list[i]
                break
        if len(subprocess_list) == options.max_subprocesses:
            time.sleep(1)

    if options.verbose:
        print 'SPAWNING SUBPROCESS'
        
    pid = subprocess.Popen(args)
    subprocess_list.append(pid)
                    

#####################################################################################
#
# FIND THE POINTING OFFSET
#
#####################################################################################
    
#
# The primary entrance for finding pointing offset
#

def offset_one_image(offrepdata, option_no, option_no_update, option_recompute, save_results=True):
    # Input file: image_path (<IMAGE>_CALIB.IMG)
    # Output file: offset_path(<IMAGE>_CALIB.IMG.FOFFSET)

    if options.verbose:
        print '** Find offset', offrepdata.obsid, '/', offrepdata.image_name, '-',
    
    if option_no:  # Just don't do anything - we hope you know what you're doing!
        if options.verbose:
            print 'Ignored because of --no-auto_offset'
        return
        
    if os.path.exists(offrepdata.offset_path):
        if option_no_update:
            if options.verbose:
                print 'Ignored because offset file already exists'
            return # Offset file already exists, don't update
        # Save the manual offset!
        metadata = file_read_offset_metadata(offrepdata.image_path)
        if 'manual_offset' in metadata:
            offrepdata.manual_offset = metadata['manual_offset']
        time_offset = os.stat(offrepdata.offset_path).st_mtime
    else:
        time_offset = 0
        
    time_image = os.stat(offrepdata.image_path).st_mtime
    if time_offset >= time_image and not option_recompute:
        # The offset file exists and is more recent than the image, and we're not forcing a recompute
        if options.verbose:
            print 'Ignored because offset file is up to date'
        return

    if options.max_subprocesses:
        if options.verbose:
            print 'QUEUEING SUBPROCESS'
        offrepdata.subprocess_run = True
        return
    
    # Recompute the automatic offset
    obs = iss.from_file(offrepdata.image_path)
    offrepdata.obs = obs
    try:
        offrepdata.off_metadata = master_find_offset(obs,
                         allow_stars=not options.no_allow_stars,
                         allow_moons=not options.no_allow_moons,
                         create_overlay=True,
                         star_overlay_box_width=5,
                         star_overlay_box_thickness=2)
    except:
        if options.verbose:
            print 'COULD NOT FIND VALID OFFSET - PROBABLY SPICE ERROR'
        print 'EXCEPTION:'
        print sys.exc_info()
        if options.allow_exception:
            raise
        offrepdata.off_metadata = {}
<<<<<<< HEAD
    if ('offset' in offrepdata.off_metadata and 
        offrepdata.off_metadata['offset'] is not None):
        offrepdata.the_offset = offrepdata.off_metadata['offset']
=======
    if ('offset_u' in offrepdata.off_metadata and 
        offrepdata.off_metadata['offset_u'] is not None):
        offrepdata.the_offset = (offrepdata.off_metadata['offset_u'],
                                 offrepdata.off_metadata['offset_v'])
>>>>>>> 9f51e9bb
        if options.verbose:
            print 'FOUND %6.2f, %6.2f' % (offrepdata.the_offset[0], offrepdata.the_offset[1])
    else:
        offrepdata.the_offset = None
        if options.verbose:
            print 'COULD NOT FIND VALID OFFSET - PROBABLY BAD IMAGE'
    
    if offrepdata.manual_offset:
        offrepdata.off_metadata['manual_offset'] = offrepdata.manual_offset
        
    if save_results:
        file_write_offset_metadata(offrepdata.image_path, offrepdata.off_metadata)


#####################################################################################
#
# REPROJECT ONE IMAGE
#
#####################################################################################

def _update_offrepdata_repro(offrepdata, metadata):
    if metadata is None:
        offrepdata.repro_long_mask = None
        offrepdata.repro_img = None
        offrepdata.repro_longitudes = None
        offrepdata.repro_resolutions = None
        offrepdata.repro_phase_angles = None
        offrepdata.repro_emission_angles = None
        offrepdata.repro_incidence_angle = None
        offrepdata.repro_time = None
    else:
        offrepdata.repro_long_mask = metadata['long_mask']
        offrepdata.repro_img = metadata['img']
        offrepdata.repro_resolutions = metadata['mean_resolution']
        offrepdata.repro_phase_angles = metadata['mean_phase']
        offrepdata.repro_emission_angles = metadata['mean_emission']
        offrepdata.repro_incidence_angle = metadata['mean_incidence']
        offrepdata.repro_time = metadata['time']
        
        full_longitudes = rings_generate_longitudes(longitude_resolution=options.longitude_resolution*oops.RPD)
        offrepdata.repro_longitudes = full_longitudes[offrepdata.repro_long_mask]

def _write_repro_data(offrepdata):
    metadata = None
    if offrepdata.repro_img is not None:
        metadata = {}
        metadata['img'] = offrepdata.repro_img
        metadata['long_mask'] = offrepdata.repro_long_mask
        metadata['mean_resolution'] = offrepdata.repro_resolutions
        metadata['mean_phase'] = offrepdata.repro_phase_angles
        metadata['mean_emission'] = offrepdata.repro_emission_angles
        metadata['mean_incidence'] = offrepdata.repro_incidence_angle
        metadata['time'] = offrepdata.repro_time
    
    fring_util.write_repro(offrepdata.repro_path, metadata)
    
def _reproject_one_image(offrepdata):
    if offrepdata.obs is None:
        offrepdata.obs = iss.from_file(offrepdata.image_path)

    obs = offrepdata.obs

    offset = None
    
    if offrepdata.manual_offset is not None:
        offset = offrepdata.manual_offset
    elif offrepdata.the_offset is not None:
        offset = offrepdata.the_offset
    else:
        print 'NO OFFSET - REPROJECTION FAILED'
        _update_offrepdata_repro(offrepdata, None)
        return
    
    try:
        ret = rings_reproject(obs, offset,
                              options.longitude_resolution*oops.RPD,
                              options.radius_resolution,
                              options.radius_inner, options.radius_outer,
                              corotating='F')
    except:
        if options.verbose:
            print 'REPROJECTION FAILED'
        print 'EXCEPTION:'
        print sys.exc_info()
        if options.allow_exception:
            raise
        ret = None

    _update_offrepdata_repro(offrepdata, ret)

def reproject_one_image(offrepdata, option_no, option_no_update, option_recompute):
    # Input file: offset_path (<IMAGE>_CALIB.IMG.OFFSET)
    # Output file: repro_path (<IMAGE>_<RES_DATA>_REPRO.IMG)

    if options.verbose:
        print '** Reproject', offrepdata.obsid, '/', offrepdata.image_name, '-',
    
    if offrepdata.subprocess_run:
        if options.verbose:
            print 'LETTING SUBPROCESS HANDLE IT'
        return
    
    if option_no:  # Just don't do anything
        if options.verbose:
            print 'Ignored because of --no-reproject'
        return

    if os.path.exists(offrepdata.repro_path+'.pickle'):
        if option_no_update:
            if options.verbose:
                print 'Ignored because repro file already exists'
            return # Repro file already exists, don't update
        time_repro = os.stat(offrepdata.repro_path+'.pickle').st_mtime
    else:
        time_repro = 0
    
    if not os.path.exists(offrepdata.offset_path):
        if options.verbose:
            print 'NO OFFSET FILE - ABORTING'
        return
    
    time_offset = os.stat(offrepdata.offset_path).st_mtime
    if time_repro >= time_offset and not option_recompute:
        # The repro file exists and is more recent than the image, and we're not forcing a recompute
        if options.verbose:
            print 'Ignored because repro file is up to date'
        return

    offrepdata.off_metadata = file_read_offset_metadata(offrepdata.image_path)
    if offrepdata.off_metadata['offset'] is None:
        offrepdata.the_offset = None
    else:
        offrepdata.the_offset = offrepdata.off_metadata['offset']
    if not 'manual_offset' in offrepdata.off_metadata: 
        offrepdata.manual_offset = None
    else:
        offrepdata.manual_offset = offrepdata.off_metadata['manual_offset']
    
    if offrepdata.the_offset is None and offrepdata.manual_offset is None:
        if options.verbose:
            print 'OFFSET IS INVALID - ABORTING'
        return

    if options.max_subprocesses:
        if options.verbose:
            print 'QUEUEING SUBPROCESS'
        offrepdata.subprocess_run = True
        return
    
    _reproject_one_image(offrepdata)
    
    _write_repro_data(offrepdata)
    
    if options.verbose:
        print 'OK'


#####################################################################################
#
# DISPLAY ONE IMAGE AND ITS REPROJECTION ALLOWING MANUAL CHANGING OF THE OFFSET
#
#####################################################################################

def draw_repro_overlay(offrepdata, offrepdispdata):
    if offrepdata.repro_img is None:
        return
    repro_overlay = np.zeros(offrepdata.repro_img.shape + (3,))
    y = int(float(options.radius_outer)/(options.radius_outer-options.radius_inner)*
            offrepdata.repro_img.shape[0])
    if 0 <= y < repro_overlay.shape[0]:
        repro_overlay[y, :, 0] = 1
    
    offrepdispdata.imdisp_repro.set_overlay(0, repro_overlay)

def shift_image(image, offset_u, offset_v):
    """Shift an image by an offset."""
    if offset_u == 0 and offset_v == 0:
        return image
    
    image = np.roll(image, -offset_u, 1)
    image = np.roll(image, -offset_v, 0)

    if offset_u != 0:    
        if offset_u < 0:
            image[:,:-offset_u] = 0
        else:
            image[:,-offset_u:] = 0
    if offset_v != 0:
        if offset_v < 0:
            image[:-offset_v,:] = 0
        else:
            image[-offset_v:,:] = 0
    
    return image

# Draw the offset curves
def draw_offset_overlay(offrepdata, offrepdispdata):
    # Blue - 0,0 offset
    # Red - auto offset
    # Green - manual offset
    try:
        offset_overlay = offrepdata.off_metadata['overlay'].copy()
        if offset_overlay.shape[:2] != offrepdata.obs.data.shape:
            # Correct for the expanded size of ext_data
            diff_y = (offset_overlay.shape[0]-offrepdata.obs.data.shape[0])/2
            diff_x = (offset_overlay.shape[1]-offrepdata.obs.data.shape[1])/2
            offset_overlay = offset_overlay[diff_y:diff_y+offrepdata.obs.data.shape[0],
                                            diff_x:diff_x+offrepdata.obs.data.shape[1],:]
    except:
        offset_overlay = np.zeros((offrepdata.obs.data.shape + (3,)))
    if offrepdata.manual_offset is not None:
        if offrepdata.the_offset is None:
            x_diff = int(-offrepdata.manual_offset[0]) 
            y_diff = int(-offrepdata.manual_offset[1])
        else: 
            x_diff = int(offrepdata.the_offset[0] - offrepdata.manual_offset[0])
            y_diff = int(offrepdata.the_offset[1] - offrepdata.manual_offset[1])
        offset_overlay = shift_image(offset_overlay, x_diff, y_diff)
 
    x_pixels, y_pixels = rings_fring_pixels(offrepdata.obs) # No offset - blue
    x_pixels = x_pixels.astype('int')
    y_pixels = y_pixels.astype('int')
    offset_overlay[y_pixels, x_pixels, 2] = 255

    if offrepdata.the_offset is not None:
        # Auto offset - red
        x_pixels, y_pixels = rings_fring_pixels(offrepdata.obs, 
                                        offset=offrepdata.the_offset)
        x_pixels = x_pixels.astype('int')
        y_pixels = y_pixels.astype('int')
        offset_overlay[y_pixels, x_pixels, 0] = 255

    if offrepdata.manual_offset is not None:
        # Manual offset - green
        x_pixels, y_pixels = rings_fring_pixels(offrepdata.obs, 
                                        offset=offrepdata.manual_offset)
        x_pixels = x_pixels.astype('int')
        y_pixels = y_pixels.astype('int')
        offset_overlay[y_pixels, x_pixels, 1] = 255

    offrepdispdata.imdisp_offset.set_overlay(0, offset_overlay)
    offrepdispdata.imdisp_offset.pack(side=LEFT)

# The callback for mouse move events on the offset image
def callback_offset(x, y, offrepdata, offrepdispdata):
    if offrepdata.manual_offset is not None:
        x -= offrepdata.manual_offset[0]
        y -= offrepdata.manual_offset[1]
    elif offrepdata.the_offset is not None:
        x -= offrepdata.the_offset[0]
        y -= offrepdata.the_offset[1]
    if (x < 0 or x > offrepdata.obs.data.shape[1]-1 or
        y < 0 or y > offrepdata.obs.data.shape[0]-1):
        return
    
    if offrepdispdata.off_longitudes is not None:
        offrepdispdata.label_off_corot_longitude.config(text=('%7.3f'%(offrepdispdata.off_longitudes[y,x]*oops.DPR)))
        offrepdispdata.label_off_inertial_longitude.config(text=('%7.3f'%(rings_fring_corotating_to_inertial(offrepdispdata.off_longitudes[y,x],
                                                                                                            offrepdata.obs.midtime)*oops.DPR)))
    if offrepdispdata.off_radii is not None:
        offrepdispdata.label_off_radius.config(text=('%7.3f'%offrepdispdata.off_radii[y,x]))


# "Manual from auto" button pressed 
def command_man_from_auto(offrepdata, offrepdispdata):
    offrepdata.manual_offset = offrepdata.the_offset
    offrepdispdata.entry_x_offset.delete(0, END)
    offrepdispdata.entry_y_offset.delete(0, END)
    if offrepdata.manual_offset is not None:
        offrepdispdata.entry_x_offset.insert(0, '%6.2f'%offrepdata.the_offset[0])
        offrepdispdata.entry_y_offset.insert(0, '%6.2f'%offrepdata.the_offset[1])
    draw_offset_overlay(offrepdata, offrepdispdata)
    
def command_man_from_cassini(offrepdata, offrepdispdata):
    offrepdata.manual_offset = (0.,0.)
    offrepdispdata.entry_x_offset.delete(0, END)
    offrepdispdata.entry_y_offset.delete(0, END)
    if offrepdata.manual_offset is not None:
        offrepdispdata.entry_x_offset.insert(0, '%6.2f'%offrepdata.manual_offset[0])
        offrepdispdata.entry_y_offset.insert(0, '%6.2f'%offrepdata.manual_offset[1])
    draw_offset_overlay(offrepdata, offrepdispdata)

# <Enter> key pressed in a manual offset text entry box
def command_enter_offset(event, offrepdata, offrepdispdata):
    if offrepdispdata.entry_x_offset.get() == "" or offrepdispdata.entry_y_offset.get() == "":
        offrepdata.manual_offset = None
    else:
        offrepdata.manual_offset = (float(offrepdispdata.entry_x_offset.get()),
                                    float(offrepdispdata.entry_y_offset.get()))
    draw_offset_overlay(offrepdata, offrepdispdata)

# "Recalculate offset" button pressed
def command_recalc_offset(offrepdata, offrepdispdata):
    offset_one_image(offrepdata, False, False, True, save_results=False)
    offrepdata.manual_offset = None
    offrepdispdata.entry_x_offset.delete(0, END)
    offrepdispdata.entry_y_offset.delete(0, END)
    if offrepdata.the_offset is None:
        auto_x_text = 'Auto X Offset: None' 
        auto_y_text = 'Auto Y Offset: None' 
    else:
        auto_x_text = 'Auto X Offset: %6.2f'%offrepdata.the_offset[0]
        auto_y_text = 'Auto Y Offset: %6.2f'%offrepdata.the_offset[1]
        
    offrepdispdata.auto_x_label.config(text=auto_x_text)
    offrepdispdata.auto_y_label.config(text=auto_y_text)
    draw_offset_overlay(offrepdata, offrepdispdata)
#    refresh_repro_img(offrepdata, offrepdispdata)

# "Refresh reprojection" button pressed
def refresh_repro_img(offrepdata, offrepdispdata):
    _reproject_one_image(offrepdata)

    offrepdispdata.repro_longitudes = offrepdata.repro_longitudes
    offrepdispdata.repro_resolutions = offrepdata.repro_resolutions
    offrepdispdata.repro_phase_angles = offrepdata.repro_phase_angles
    offrepdispdata.repro_emission_angles = offrepdata.repro_emission_angles
    offrepdispdata.repro_incidence_angle = offrepdata.repro_incidence_angle

#    temp_img = None
#    if offrepdata.repro_img is not None:
#        temp_img = offrepdata.repro_img[::1,:] # Flip it upside down for display - Saturn at bottom XXX
    if offrepdata.repro_img is None:
        offrepdispdata.imdisp_repro.update_image_data([np.zeros((1024,1024))], [None])
    else:
        offrepdispdata.imdisp_repro.update_image_data([offrepdata.repro_img], [None])
    draw_repro_overlay(offrepdata, offrepdispdata)

# "Commit changes" button pressed
def command_commit_changes(offrepdata, offrepdispdata):
    if offrepdispdata.entry_x_offset.get() == "" or offrepdispdata.entry_y_offset.get() == "":
        offrepdata.manual_offset = None
        offrepdata.off_metadata['manual_offset'] = None 
    else:
        offrepdata.manual_offset = (float(offrepdispdata.entry_x_offset.get()),
                                    float(offrepdispdata.entry_y_offset.get()))
        offrepdata.off_metadata['manual_offset'] = offrepdata.manual_offset 
    file_write_offset_metadata(offrepdata.image_path, offrepdata.off_metadata)
    _write_repro_data(offrepdata)

# Setup the offset/reproject window with no data
def setup_offset_reproject_window(offrepdata, offrepdispdata):
    set_obs_bp(offrepdata.obs)
    
    offrepdispdata.off_radii = offrepdata.obs.bp.ring_radius('saturn:ring').vals.astype('float')
    offrepdispdata.off_longitudes = offrepdata.obs.bp.ring_longitude('saturn:ring').vals.astype('float')
    offrepdispdata.off_longitudes = rings_fring_inertial_to_corotating(offrepdispdata.off_longitudes,
                                                                       offrepdata.obs.midtime)
    
    offrepdispdata.toplevel = Tk()
    offrepdispdata.toplevel.title(offrepdata.obsid + ' / ' + offrepdata.image_name)
    frame_toplevel = Frame(offrepdispdata.toplevel)
    
    # The original image and overlaid ring curves
    offrepdispdata.imdisp_offset = ImageDisp([offrepdata.obs.data], parent=frame_toplevel, canvas_size=(512,512),
                                             allow_enlarge=True, auto_update=True)
#    offrepdispdata.imdisp_offset.set_image_params(0., 0.00121, 0.5) # XXX - N1557046172_1
    

    # The reprojected image
    if offrepdata.repro_img is None:
        offrepdispdata.imdisp_repro = ImageDisp([np.zeros((1024,1024))], parent=frame_toplevel,
                                                canvas_size=(512,512), overlay_list=[np.zeros((1024,1024,3))],
                                                allow_enlarge=True, auto_update=True,
                                                flip_y=True)
    else:
        offrepdispdata.imdisp_repro = ImageDisp([offrepdata.repro_img], parent=frame_toplevel,
                                                canvas_size=(512,512), overlay_list=[offrepdispdata.repro_overlay],
                                                allow_enlarge=True, auto_update=True,
                                                flip_y=True)
    
    ###############################################
    # The control/data pane of the original image #
    ###############################################
    
    img_addon_control_frame = offrepdispdata.imdisp_offset.addon_control_frame
    
    gridrow = 0
    gridcolumn = 0

    if offrepdata.the_offset is None:
        auto_x_text = 'Auto X Offset: None' 
        auto_y_text = 'Auto Y Offset: None' 
    else:
        auto_x_text = 'Auto X Offset: %6.2f'%offrepdata.the_offset[0]
        auto_y_text = 'Auto Y Offset: %6.2f'%offrepdata.the_offset[1]
        
    offrepdispdata.auto_x_label = Label(img_addon_control_frame, text=auto_x_text)
    offrepdispdata.auto_x_label.grid(row=gridrow, column=gridcolumn+1, sticky=W)
    gridrow += 1
    offrepdispdata.auto_y_label = Label(img_addon_control_frame, text=auto_y_text)
    offrepdispdata.auto_y_label.grid(row=gridrow, column=gridcolumn+1, sticky=W)
    gridrow += 1

    # X offset and Y offset entry boxes
    # We should really use variables for the Entry boxes, but for some reason they don't work
    label = Label(img_addon_control_frame, text='X Offset')
    label.grid(row=gridrow, column=gridcolumn, sticky=W)
    
    offrepdispdata.entry_x_offset = FloatEntry(img_addon_control_frame)
    offrepdispdata.entry_x_offset.delete(0, END)
    if offrepdata.manual_offset is not None:
        offrepdispdata.entry_x_offset.insert(0, '%6.2f'%offrepdata.manual_offset[0])
    offrepdispdata.entry_x_offset.grid(row=gridrow, column=gridcolumn+1, sticky=W)
    gridrow += 1
    
    label = Label(img_addon_control_frame, text='Y Offset')
    label.grid(row=gridrow, column=gridcolumn, sticky=W)
    
    offrepdispdata.entry_y_offset = FloatEntry(img_addon_control_frame)
    offrepdispdata.entry_y_offset.delete(0, END)
    if offrepdata.manual_offset is not None:
        offrepdispdata.entry_y_offset.insert(0, '%6.2f'%offrepdata.manual_offset[1])
    offrepdispdata.entry_y_offset.grid(row=gridrow, column=gridcolumn+1, sticky=W)
    gridrow += 1
    
    enter_offset_command = (lambda x, offrepdata=offrepdata, offrepdispdata=offrepdispdata:
                            command_enter_offset(x, offrepdata, offrepdispdata))    
    offrepdispdata.entry_x_offset.bind('<Return>', enter_offset_command)
    offrepdispdata.entry_y_offset.bind('<Return>', enter_offset_command)

    # Set manual to automatic
    button_man_from_auto_command = (lambda offrepdata=offrepdata, offrepdispdata=offrepdispdata:
                                    command_man_from_auto(offrepdata, offrepdispdata))
    button_man_from_auto = Button(img_addon_control_frame, text='Set Manual from Auto',
                                  command=button_man_from_auto_command)
    button_man_from_auto.grid(row=gridrow, column=gridcolumn+1)
    gridrow += 1
    
    #Set manual to Cassini
    button_man_from_cassini_command = (lambda offrepdata=offrepdata, offrepdispdata=offrepdispdata:
                                    command_man_from_cassini(offrepdata, offrepdispdata))
    button_man_cassini_auto = Button(img_addon_control_frame, text='Set Manual from Cassini',
                                  command=button_man_from_cassini_command)
    button_man_cassini_auto.grid(row=gridrow, column=gridcolumn+1)
    gridrow += 1
    
    # Recalculate auto offset
    button_recalc_offset_command = (lambda offrepdata=offrepdata, offrepdispdata=offrepdispdata:
                                    command_recalc_offset(offrepdata, offrepdispdata))
    button_recalc_offset = Button(img_addon_control_frame, text='Recalculate Offset',
                                  command=button_recalc_offset_command)
    button_recalc_offset.grid(row=gridrow, column=gridcolumn+1)
    gridrow += 1
    
    # Refresh reprojection buttons
    button_refresh_command = (lambda offrepdata=offrepdata, offrepdispdata=offrepdispdata:
                              refresh_repro_img(offrepdata, offrepdispdata))
    button_refresh = Button(img_addon_control_frame, text='Refresh Reprojection',
                            command=button_refresh_command)
    button_refresh.grid(row=gridrow, column=gridcolumn+1)
    gridrow += 1
    
    # Commit results button - saves new offset and reprojection
    button_commit_changes_command = (lambda offrepdata=offrepdata, offrepdispdata=offrepdispdata:
                                     command_commit_changes(offrepdata, offrepdispdata))
    button_commit_changes = Button(img_addon_control_frame, text='Commit Changes',
                                   command=button_commit_changes_command)
    button_commit_changes.grid(row=gridrow, column=gridcolumn+1)
    gridrow += 1
    
    # Display for longitude and radius
    label = Label(img_addon_control_frame, text='Inertial Long:')
    label.grid(row=gridrow, column=gridcolumn, sticky=W)
    offrepdispdata.label_off_inertial_longitude = Label(img_addon_control_frame, text='')
    offrepdispdata.label_off_inertial_longitude.grid(row=gridrow, column=gridcolumn+1, sticky=W)
    gridrow += 1

    label = Label(img_addon_control_frame, text='Co-Rot Long:')
    label.grid(row=gridrow, column=gridcolumn, sticky=W)
    offrepdispdata.label_off_corot_longitude = Label(img_addon_control_frame, text='')
    offrepdispdata.label_off_corot_longitude.grid(row=gridrow, column=gridcolumn+1, sticky=W)
    gridrow += 1

    label = Label(img_addon_control_frame, text='Radius:')
    label.grid(row=gridrow, column=gridcolumn, sticky=W)
    offrepdispdata.label_off_radius = Label(img_addon_control_frame, text='')
    offrepdispdata.label_off_radius.grid(row=gridrow, column=gridcolumn+1, sticky=W)
    gridrow += 1

    callback_offset_command = lambda x, y, offrepdata=offrepdata, offrepdispdata=offrepdispdata: callback_offset(x, y, offrepdata, offrepdispdata)
    offrepdispdata.imdisp_offset.bind_mousemove(0, callback_offset_command)


    ##################################################
    # The control/data pane of the reprojected image #
    ##################################################

    repro_addon_control_frame = offrepdispdata.imdisp_repro.addon_control_frame

    gridrow = 0
    gridcolumn = 0

    label = Label(repro_addon_control_frame, text='Date:')
    label.grid(row=gridrow, column=gridcolumn, sticky=W)
    offrepdispdata.label_date = Label(repro_addon_control_frame, text=cspice.et2utc(offrepdata.obs.midtime, 'C', 0))
    offrepdispdata.label_date.grid(row=gridrow, column=gridcolumn+1, sticky=W)
    gridrow += 1
    
    label = Label(repro_addon_control_frame, text='Inertial Long:')
    label.grid(row=gridrow, column=gridcolumn, sticky=W)
    offrepdispdata.label_inertial_longitude = Label(repro_addon_control_frame, text='')
    offrepdispdata.label_inertial_longitude.grid(row=gridrow, column=gridcolumn+1, sticky=W)
    gridrow += 1

    label = Label(repro_addon_control_frame, text='Co-Rot Long:')
    label.grid(row=gridrow, column=gridcolumn, sticky=W)
    offrepdispdata.label_corot_longitude = Label(repro_addon_control_frame, text='')
    offrepdispdata.label_corot_longitude.grid(row=gridrow, column=gridcolumn+1, sticky=W)
    gridrow += 1

    label = Label(repro_addon_control_frame, text='Radius:')
    label.grid(row=gridrow, column=gridcolumn, sticky=W)
    offrepdispdata.label_radius = Label(repro_addon_control_frame, text='')
    offrepdispdata.label_radius.grid(row=gridrow, column=gridcolumn+1, sticky=W)
    gridrow += 1

    label = Label(repro_addon_control_frame, text='Phase:')
    label.grid(row=gridrow, column=gridcolumn, sticky=W)
    offrepdispdata.label_phase = Label(repro_addon_control_frame, text='')
    offrepdispdata.label_phase.grid(row=gridrow, column=gridcolumn+1, sticky=W)
    gridrow += 1
    
    label = Label(repro_addon_control_frame, text='Incidence:')
    label.grid(row=gridrow, column=gridcolumn, sticky=W)
    offrepdispdata.label_incidence = Label(repro_addon_control_frame, text='')
    offrepdispdata.label_incidence.grid(row=gridrow, column=gridcolumn+1, sticky=W)
    gridrow += 1
    
    label = Label(repro_addon_control_frame, text='Emission:')
    label.grid(row=gridrow, column=gridcolumn, sticky=W)
    offrepdispdata.label_emission = Label(repro_addon_control_frame, text='')
    offrepdispdata.label_emission.grid(row=gridrow, column=gridcolumn+1, sticky=W)
    gridrow += 1

    label = Label(repro_addon_control_frame, text='Resolution:')
    label.grid(row=gridrow, column=gridcolumn, sticky=W)
    offrepdispdata.label_resolution = Label(repro_addon_control_frame, text='')
    offrepdispdata.label_resolution.grid(row=gridrow, column=gridcolumn+1, sticky=W)
    gridrow += 1
    
    offrepdispdata.imdisp_repro.pack(side=LEFT)

    callback_repro_command = lambda x, y, offrepdata=offrepdata, offrepdispdata=offrepdispdata: callback_repro(x, y, offrepdata, offrepdispdata)
    offrepdispdata.imdisp_repro.bind_mousemove(0, callback_repro_command)
    
    frame_toplevel.pack()

    draw_offset_overlay(offrepdata, offrepdispdata)
    draw_repro_overlay(offrepdata, offrepdispdata)
    
# Display the original and reproject images (if any)
def display_offset_reproject(offrepdata, offrepdispdata, option_invalid_offset,
                             option_invalid_reproject, do_mainloop=True):
    if options.verbose:
        print '** Display', offrepdata.obsid, '/', offrepdata.image_name
    if offrepdata.off_metadata is None:
        offrepdata.off_metadata = file_read_offset_metadata(offrepdata.image_path)
        if offrepdata.off_metadata is None:
            offrepdata.the_offset = None
            offrepdata.manual_offset = None
        else:
            if offrepdata.off_metadata['offset'] is None:
                offrepdata.the_offset = None
            else:
                offrepdata.the_offset = offrepdata.off_metadata['offset']
            if 'manual_offset' not in offrepdata.off_metadata:
                offrepdata.manual_offset = None
            else:
                offrepdata.manual_offset = offrepdata.off_metadata['manual_offset']

    if (option_invalid_offset and 
        (offrepdata.the_offset is not None or offrepdata.manual_offset is not None)):
        if options.verbose:
            print 'Skipping because not invalid'
        return

    # The original image
    
    if offrepdata.obs is None:
        offrepdata.obs = iss.from_file(offrepdata.image_path)

    img_max_y = offrepdata.obs.data.shape[1]-1

    if offrepdata.repro_img is None:
        ret = fring_util.read_repro(offrepdata.repro_path)
        _update_offrepdata_repro(offrepdata, ret)
 
    if offrepdata.repro_img is not None:
        offrepdispdata.repro_overlay = np.zeros(offrepdata.repro_img.shape + (3,))
    else:
        offrepdispdata.repro_overlay = None
        
    offrepdispdata.repro_longitudes = offrepdata.repro_longitudes
    offrepdispdata.repro_resolutions = offrepdata.repro_resolutions
    offrepdispdata.repro_phase_angles = offrepdata.repro_phase_angles
    offrepdispdata.repro_emission_angles = offrepdata.repro_emission_angles
    offrepdispdata.repro_incidence_angle = offrepdata.repro_incidence_angle
    
    setup_offset_reproject_window(offrepdata, offrepdispdata)
    draw_repro_overlay(offrepdata, offrepdispdata)

    if do_mainloop:
        mainloop()

# The callback for mouse move events on the reprojected image
def callback_repro(x, y, offrepdata, offrepdispdata):
    if offrepdispdata.repro_longitudes is None:
        return

    offrepdispdata.label_corot_longitude.config(text=('%7.3f'%(offrepdispdata.repro_longitudes[x]*oops.DPR)))
    offrepdispdata.label_inertial_longitude.config(text=('%7.3f'%(rings_fring_corotating_to_inertial(offrepdispdata.repro_longitudes[x],
                                                                                                    offrepdata.obs.midtime)*oops.DPR)))
    
    radius = y*options.radius_resolution+options.radius_inner
    offrepdispdata.label_radius.config(text = '%7.3f'%radius)
    offrepdispdata.label_resolution.config(text=('%7.3f'%offrepdispdata.repro_resolutions[x]))
    offrepdispdata.label_phase.config(text=('%7.3f'%offrepdispdata.repro_phase_angles[x]))
    offrepdispdata.label_emission.config(text=('%7.3f'%offrepdispdata.repro_emission_angles[x]))
    offrepdispdata.label_incidence.config(text=('%7.3f'%offrepdispdata.repro_incidence_angle))


#####################################################################################
#
# THE MAIN LOOP
#
#####################################################################################

subprocess_list = []

offrepdispdata = OffRepDispData()

found_obsid = False
cur_obsid = None
obsid_list = []
image_name_list = []
image_path_list = []
repro_path_list = []
for obsid, image_name, image_path in fring_util.enumerate_files(options, args):
#    if obsid == 'ISS_006RI_LPHRLFMOV001_PRIME':
#        continue
    if options.start_obsid != '' and not found_obsid:
        if obsid != options.start_obsid:
            continue
        found_obsid = True
            
    offrepdata = fring_util.OffRepData()
    offrepdata.obsid = obsid
    offrepdata.image_name = image_name
    offrepdata.image_path = image_path
    
    offrepdata.offset_path = file_offset_path(image_path)
    offrepdata.repro_path = fring_util.repro_path(options, image_path, image_name)

    offrepdata.subprocess_run = False

    if options.profile:
        pr = cProfile.Profile()
        pr.enable()

    # Pointing offset
    offset_one_image(offrepdata, options.no_auto_offset, options.no_update_auto_offset,
                     options.recompute_auto_offset)
    
    # Reprojection
    reproject_one_image(offrepdata, options.no_reproject, options.no_update_reproject,
                        options.recompute_reproject)

    if options.max_subprocesses and offrepdata.subprocess_run:
        run_and_maybe_wait([fring_util.PYTHON_EXE, python_reproject_program] + 
                           collect_cmd_line() + 
                           [offrepdata.obsid+'/'+offrepdata.image_name])
    
    # Display offset and reprojection
    if options.display_offset_reproject or options.display_invalid_offset or options.display_invalid_reproject:
        display_offset_reproject(offrepdata, offrepdispdata, options.display_invalid_offset,
                                 options.display_invalid_reproject, do_mainloop=not options.profile)
    
    del offrepdata
    offrepdata = None
    
    if options.profile:
        pr.disable()
        s = StringIO.StringIO()
        sortby = 'cumulative'
        ps = pstats.Stats(pr, stream=s).sort_stats(sortby)
        ps.print_stats()
        ps.print_callers()
        print s.getvalue()
        assert False
        <|MERGE_RESOLUTION|>--- conflicted
+++ resolved
@@ -35,15 +35,9 @@
 
 if len(cmd_line) == 0:
     cmd_line = [
-<<<<<<< HEAD
 #                '-a',
 #                '--max-subprocesses', '3',
                 'ISS_030RF_FMOVIE001_VIMS',
-=======
-#                 '-a',
-#                 '--max-subprocesses', '6',
-#                 'ISS_030RF_FMOVIE001_VIMS',
->>>>>>> 9f51e9bb
 #                '--start-obsid', 'ISS_036RF_FMOVIE001_VIMS',
 #                '--start-obsid', 'ISS_085RF_FMOVIE003_PRIME_1',
 #                '--start-obsid', 'ISS_106RF_FMOVIE002_PRIME',
@@ -323,16 +317,9 @@
         if options.allow_exception:
             raise
         offrepdata.off_metadata = {}
-<<<<<<< HEAD
     if ('offset' in offrepdata.off_metadata and 
         offrepdata.off_metadata['offset'] is not None):
         offrepdata.the_offset = offrepdata.off_metadata['offset']
-=======
-    if ('offset_u' in offrepdata.off_metadata and 
-        offrepdata.off_metadata['offset_u'] is not None):
-        offrepdata.the_offset = (offrepdata.off_metadata['offset_u'],
-                                 offrepdata.off_metadata['offset_v'])
->>>>>>> 9f51e9bb
         if options.verbose:
             print 'FOUND %6.2f, %6.2f' % (offrepdata.the_offset[0], offrepdata.the_offset[1])
     else:
