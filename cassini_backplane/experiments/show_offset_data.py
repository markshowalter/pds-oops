'''
Created on Apr 11, 2014

@author: rfrench
'''

import os
import random
import numpy as np
import numpy.ma as ma
import polymath
import oops.inst.cassini.iss as iss
import cspice
from imgdisp import *
import Tkinter as tk
from cb_config import *
<<<<<<< HEAD
from cb_gui_offset_data import *
=======
from cb_logging import *
>>>>>>> 9f51e9bb
from cb_offset import *
from cb_util_file import *
from cb_util_oops import *

log_set_format(False)
log_set_default_level(logging.DEBUG)

def process_image(filename, interactive=True, **kwargs):
    filename = os.path.join(COISS_2XXX_DERIVED_ROOT, filename)
    print filename
    
    obs = read_iss_file(filename)
    print filename
    print 'DATA SIZE', obs.data.shape, 'TEXP', obs.texp, 'FILTERS', 
    print obs.filter1, obs.filter2

    metadata = master_find_offset(obs, create_overlay=True, **kwargs)

<<<<<<< HEAD
    display_offset_data(obs, metadata)
=======
    offset_u = metadata['offset_u']
    offset_v = metadata['offset_v']
    metadata['img'] = obs.data
    
    ext_data = metadata['ext_data']
    overlay = metadata['ext_overlay']
    star_metadata = metadata['star_metadata']
    
    if ext_data is None:
        print 'WEIRD FAILURE - NO EXT_DATA'
        return
    
    if not interactive:
        return
    
    ext_u = (ext_data.shape[1]-obs.data.shape[1])/2
    ext_v = (ext_data.shape[0]-obs.data.shape[0])/2
    metadata['ext_u'] = ext_u
    metadata['ext_v'] = ext_v

    if offset_u is not None:
        obs.fov = oops.fov.OffsetFOV(obs.fov, uv_offset=(offset_u,offset_v))

    set_obs_bp(obs)
    
    metadata['ring_radius'] = obs.bp.ring_radius('saturn:ring').vals.astype('float')
    metadata['ring_longitude'] = obs.bp.ring_longitude('saturn:ring').vals.astype('float')
    metadata['ring_resolution'] = obs.bp.ring_radial_resolution('saturn:ring').vals.astype('float')
    metadata['ring_phase'] = obs.bp.phase_angle('saturn:ring').vals.astype('float') * oops.DPR
    metadata['ring_emission'] = obs.bp.emission_angle('saturn:ring').vals.astype('float') * oops.DPR
    metadata['ring_incidence'] = obs.bp.incidence_angle('saturn:ring').vals.astype('float') * oops.DPR 

    large_body_dict = obs.inventory(LARGE_BODY_LIST, return_type='full')
    metadata['bodies'] = large_body_dict

    for body_name in large_body_dict:
        body = large_body_dict[body_name]
        u_min = body['u_min']-1
        u_max = body['u_max']+1
        v_min = body['v_min']-1
        v_max = body['v_max']+1
        u_min = np.clip(u_min, -ext_u, obs.data.shape[1]+ext_u-1)
        u_max = np.clip(u_max, -ext_u, obs.data.shape[1]+ext_u-1)
        v_min = np.clip(v_min, -ext_v, obs.data.shape[0]+ext_v-1)
        v_max = np.clip(v_max, -ext_v, obs.data.shape[0]+ext_v-1)
        
        meshgrid = oops.Meshgrid.for_fov(obs.fov,
                                         origin=(u_min+.5, v_min+.5),
                                         limit =(u_max+.5, v_max+.5),
                                         swap  =True)
    
        restr_bp = oops.Backplane(obs, meshgrid=meshgrid)

        bp_latitude = restr_bp.latitude(body_name, lat_type='graphic') * oops.DPR
        model = polymath.Scalar.as_scalar(np.zeros(ext_data.shape)).mask_where_eq(0)
        model[v_min+ext_v:v_max+ext_v+1,
              u_min+ext_u:u_max+ext_u+1] = bp_latitude
        metadata[body_name+'_latitude'] = model
        bp_longitude = restr_bp.longitude(body_name, direction='west') * oops.DPR
        model = polymath.Scalar.as_scalar(np.zeros(ext_data.shape)).mask_where_eq(0)
        model[v_min+ext_v:v_max+ext_v+1,
              u_min+ext_u:u_max+ext_u+1] = bp_longitude    
        metadata[body_name+'_longitude'] = model
        bp_resolution = restr_bp.center_resolution(body_name) # Scalar
        metadata[body_name+'_resolution'] = bp_resolution
        bp_phase = restr_bp.phase_angle(body_name) * oops.DPR
        model = polymath.Scalar.as_scalar(np.zeros(ext_data.shape)).mask_where_eq(0)
        model[v_min+ext_v:v_max+ext_v+1,
              u_min+ext_u:u_max+ext_u+1] = bp_phase
        metadata[body_name+'_phase'] = model
        bp_emission = restr_bp.emission_angle(body_name) * oops.DPR
        model = polymath.Scalar.as_scalar(np.zeros(ext_data.shape)).mask_where_eq(0)
        model[v_min+ext_v:v_max+ext_v+1,
              u_min+ext_u:u_max+ext_u+1] = bp_emission
        metadata[body_name+'_emission'] = model
        bp_incidence = restr_bp.incidence_angle(body_name) * oops.DPR
        model = polymath.Scalar.as_scalar(np.zeros(ext_data.shape)).mask_where_eq(0)
        model[v_min+ext_v:v_max+ext_v+1,
              u_min+ext_u:u_max+ext_u+1] = bp_incidence
        metadata[body_name+'_incidence'] = model

    toplevel = Tk()
    toplevel.title(filename)
    frame_toplevel = Frame(toplevel)

#    overlay[:,:,0] = (ext_data-np.min(ext_data)) / (np.max(ext_data)-np.min(ext_data)) * 255.
    
    imgdisp = ImageDisp([ext_data], [overlay], canvas_size=(1024,768), 
                        parent=frame_toplevel, allow_enlarge=True,
                        auto_update=True, origin=(ext_u,ext_v))

    gridrow = 0
    gridcolumn = 0

    label_width = 14
    val_width = 9

    label = Label(imgdisp.addon_control_frame, text='Final Offset:', anchor='w', width=label_width)
    label.grid(row=gridrow, column=gridcolumn, sticky=W)
    label = Label(imgdisp.addon_control_frame, text=str(metadata['offset_u'])+', '+str(metadata['offset_v']),
                  anchor='e', width=val_width)
    label.grid(row=gridrow, column=gridcolumn+1, sticky=W)

    label = Label(imgdisp.addon_control_frame, text='', anchor='w', width=3)
    label.grid(row=gridrow, column=gridcolumn+2, sticky=W)

    label = Label(imgdisp.addon_control_frame, text='Star Offset:', anchor='w', width=label_width)
    label.grid(row=gridrow, column=gridcolumn+3, sticky=W)
    if star_metadata:
        offset = str(star_metadata['offset_u'])+', '+str(star_metadata['offset_v'])
    else:
        offset = 'N/A'
    label = Label(imgdisp.addon_control_frame, text=offset,
                  anchor='e', width=val_width)
    label.grid(row=gridrow, column=gridcolumn+4, sticky=W)

    label = Label(imgdisp.addon_control_frame, text='', anchor='w', width=3)
    label.grid(row=gridrow, column=gridcolumn+5, sticky=W)

    label = Label(imgdisp.addon_control_frame, text='Model Offset:', anchor='w', width=label_width)
    label.grid(row=gridrow, column=gridcolumn+6, sticky=W)
    label = Label(imgdisp.addon_control_frame, text=str(metadata['model_offset_u'])+', '+str(metadata['model_offset_v']),
                  anchor='e', width=val_width)
    label.grid(row=gridrow, column=gridcolumn+7, sticky=W)
    gridrow += 1

    label = Label(imgdisp.addon_control_frame, text='Used Objects:', anchor='w', width=label_width)
    label.grid(row=gridrow, column=gridcolumn, sticky=W)
    label = Label(imgdisp.addon_control_frame, text=str(metadata['used_objects_type'].upper()),
                  anchor='e', width=val_width)
    label.grid(row=gridrow, column=gridcolumn+1, sticky=W)

    contents_str = ''
    for s in metadata['model_contents']:
        contents_str += s[0].upper()
        
    label = Label(imgdisp.addon_control_frame, text='Model Contents:', anchor='w', width=label_width)
    label.grid(row=gridrow, column=gridcolumn+3, sticky=W)
    label = Label(imgdisp.addon_control_frame, text=contents_str,
                  anchor='e', width=val_width)
    label.grid(row=gridrow, column=gridcolumn+4, sticky=W)

    label = Label(imgdisp.addon_control_frame, text='Model Overrides:', anchor='w', width=label_width)
    label.grid(row=gridrow, column=gridcolumn+6, sticky=W)
    label = Label(imgdisp.addon_control_frame, text=str(metadata['model_overrides_stars']),
                  anchor='e', width=val_width)
    label.grid(row=gridrow, column=gridcolumn+7, sticky=W)

    gridrow += 1

    label = Label(imgdisp.addon_control_frame, text='Body Only:', anchor='w', width=label_width)
    label.grid(row=gridrow, column=gridcolumn, sticky=W)
    label = Label(imgdisp.addon_control_frame, text=str(metadata['body_only']),
                  anchor='e', width=val_width)
    label.grid(row=gridrow, column=gridcolumn+1, sticky=W)

    label = Label(imgdisp.addon_control_frame, text='Rings Only:', anchor='w', width=label_width)
    label.grid(row=gridrow, column=gridcolumn+3, sticky=W)
    label = Label(imgdisp.addon_control_frame, text=str(metadata['rings_only']),
                  anchor='e', width=val_width)
    label.grid(row=gridrow, column=gridcolumn+4, sticky=W)

    shadow_bodies = ''
    
    if 'rings_shadow_bodies' in metadata:
        for body_name in metadata['rings_shadow_bodies']:
            shadow_bodies += body_name.upper()[:2] + ' '
        
    label = Label(imgdisp.addon_control_frame, text='Rings Shadows:', anchor='w', width=label_width)
    label.grid(row=gridrow, column=gridcolumn+6, sticky=W)
    label = Label(imgdisp.addon_control_frame, text=shadow_bodies,
                  anchor='e', width=val_width)
    label.grid(row=gridrow, column=gridcolumn+7, sticky=W)

    gridrow += 1

    label = Label(imgdisp.addon_control_frame, text='Ring Longitude:', anchor='w', width=label_width)
    label.grid(row=gridrow, column=gridcolumn, sticky=W)
    label_ring_longitude = Label(imgdisp.addon_control_frame, text='', anchor='e', width=val_width)
    label_ring_longitude.grid(row=gridrow, column=gridcolumn+1, sticky=W)
    metadata['label_ring_longitude'] = label_ring_longitude

    label = Label(imgdisp.addon_control_frame, text='Ring Radius:', anchor='w', width=label_width)
    label.grid(row=gridrow, column=gridcolumn+3, sticky=W)
    label_ring_radius = Label(imgdisp.addon_control_frame, text='', anchor='e', width=val_width)
    label_ring_radius.grid(row=gridrow, column=gridcolumn+4, sticky=W)
    metadata['label_ring_radius'] = label_ring_radius

    label = Label(imgdisp.addon_control_frame, text='Ring Radial Res:', anchor='w', width=label_width)
    label.grid(row=gridrow, column=gridcolumn+6, sticky=W)
    label_ring_resolution = Label(imgdisp.addon_control_frame, text='', anchor='e', width=val_width)
    label_ring_resolution.grid(row=gridrow, column=gridcolumn+7, sticky=W)
    metadata['label_ring_resolution'] = label_ring_resolution
    gridrow += 1

    label = Label(imgdisp.addon_control_frame, text='Ring Phase:', anchor='w', width=label_width)
    label.grid(row=gridrow, column=gridcolumn, sticky=W)
    label_ring_phase = Label(imgdisp.addon_control_frame, text='', anchor='e', width=val_width)
    label_ring_phase.grid(row=gridrow, column=gridcolumn+1, sticky=W)
    metadata['label_ring_phase'] = label_ring_phase

    label = Label(imgdisp.addon_control_frame, text='Ring Emission:', anchor='w', width=label_width)
    label.grid(row=gridrow, column=gridcolumn+3, sticky=W)
    label_ring_emission = Label(imgdisp.addon_control_frame, text='', anchor='e', width=val_width)
    label_ring_emission.grid(row=gridrow, column=gridcolumn+4, sticky=W)
    metadata['label_ring_emission'] = label_ring_emission

    label = Label(imgdisp.addon_control_frame, text='Ring Incidence:', anchor='w', width=label_width)
    label.grid(row=gridrow, column=gridcolumn+6, sticky=W)
    label_ring_incidence = Label(imgdisp.addon_control_frame, text='', anchor='e', width=val_width)
    label_ring_incidence.grid(row=gridrow, column=gridcolumn+7, sticky=W)
    metadata['label_ring_incidence'] = label_ring_incidence
    gridrow += 1

    label = Label(imgdisp.addon_control_frame, text='Moon Longitude:', anchor='w', width=label_width)
    label.grid(row=gridrow, column=gridcolumn, sticky=W)
    metadata['label_body_name_longitude'] = label
    label_longitude = Label(imgdisp.addon_control_frame, text='', anchor='e', width=val_width)
    label_longitude.grid(row=gridrow, column=gridcolumn+1, sticky=W)
    metadata['label_body_longitude'] = label_longitude

    label = Label(imgdisp.addon_control_frame, text='Moon Latitude:', anchor='w', width=label_width)
    label.grid(row=gridrow, column=gridcolumn+3, sticky=W)
    metadata['label_body_name_latitude'] = label
    label_latitude = Label(imgdisp.addon_control_frame, text='', anchor='e', width=val_width)
    label_latitude.grid(row=gridrow, column=gridcolumn+4, sticky=W)
    metadata['label_body_latitude'] = label_latitude

    label = Label(imgdisp.addon_control_frame, text='Moon Resolution:', anchor='w', width=label_width)
    label.grid(row=gridrow, column=gridcolumn+6, sticky=W)
    metadata['label_body_name_resolution'] = label
    label_resolution = Label(imgdisp.addon_control_frame, text='', anchor='e', width=val_width)
    label_resolution.grid(row=gridrow, column=gridcolumn+7, sticky=W)
    metadata['label_body_resolution'] = label_resolution
    gridrow += 1

    label = Label(imgdisp.addon_control_frame, text='Moon Phase:', anchor='w', width=label_width)
    label.grid(row=gridrow, column=gridcolumn, sticky=W)
    metadata['label_body_name_phase'] = label
    label_phase = Label(imgdisp.addon_control_frame, text='', anchor='e', width=val_width)
    label_phase.grid(row=gridrow, column=gridcolumn+1, sticky=W)
    metadata['label_body_phase'] = label_phase

    label = Label(imgdisp.addon_control_frame, text='Moon Emission:', anchor='w', width=label_width)
    label.grid(row=gridrow, column=gridcolumn+3, sticky=W)
    metadata['label_body_name_emission'] = label
    label_emission = Label(imgdisp.addon_control_frame, text='', anchor='e', width=val_width)
    label_emission.grid(row=gridrow, column=gridcolumn+4, sticky=W)
    metadata['label_body_emission'] = label_emission

    label = Label(imgdisp.addon_control_frame, text='Moon Incidence:', anchor='w', width=label_width)
    label.grid(row=gridrow, column=gridcolumn+6, sticky=W)
    metadata['label_body_name_incidence'] = label
    label_incidence = Label(imgdisp.addon_control_frame, text='', anchor='e', width=val_width)
    label_incidence.grid(row=gridrow, column=gridcolumn+7, sticky=W)
    metadata['label_body_incidence'] = label_incidence
    gridrow += 1


        
    callback_mousemove_func = (lambda x, y, metadata=metadata:
                               callback_mousemove(x, y, metadata))
    imgdisp.bind_mousemove(0, callback_mousemove_func)

    frame_toplevel.pack()

    tk.mainloop()

>>>>>>> 9f51e9bb

def process_random_file(root_path):
    filenames = sorted(os.listdir(root_path))
    dir_list = []
    filename_list = []
    for filename in filenames:
        full_path = os.path.join(root_path, filename)
        if os.path.isdir(full_path):
            dir_list.append(filename)
        else:
            if filename[-4:] == '.IMG':
                filename_list.append(filename)
    if len(dir_list) == 0:
        if len(filename_list) == 0:
            assert False
        file_no = random.randint(0, len(filename_list)-1)
        new_file = os.path.join(root_path, filename_list[file_no])
#        try:
        process_image(new_file, interactive=True)
#        except:
#            print new_file
#            print 'THREW EXCEPTION'
    else:
        dir_no = random.randint(0, len(dir_list)-1)
        new_dir = os.path.join(root_path, dir_list[dir_no])
        process_random_file(new_dir)

process_image(r'T:\external\cassini\derived\COISS_2xxx\COISS_2008\data\1484506648_1484573247/N1484530421_1_CALIB.IMG')
process_image(r't:\external\cassini\derived\COISS_2xxx\COISS_2014\data\1501618408_1501647096\N1501645855_1_CALIB.IMG')


# OK
# F ring and main rings - lots of stars
# DATA SIZE (1024L, 1024L) TEXP 2.6 FILTERS CL1 CL2
<<<<<<< HEAD
#process_image(r'T:\external\cassini\derived\COISS_2xxx\COISS_2055/data/1624836945_1625069379/N1624900314_1_CALIB.IMG')
=======
process_image(r'COISS_2055/data/1624836945_1625069379/N1624900314_1_CALIB.IMG')
>>>>>>> 9f51e9bb

# XXX            
# Star field through filters - Insufficient stars
# DATA SIZE (1024L, 1024L) TEXP 0.26 FILTERS BL1 GRN
#process_image(r'COISS_2068\data\1683279174_1683355540\N1683354649_1_CALIB.IMG')

# XXX
# Star field long exposure with Enceladus - star matching doesn't work
# DATA SIZE (1024L, 1024L) TEXP 680.0 FILTERS CL1 UV3
#process_image(r'COISS_2051\data\1608970573_1609104344\N1608970573_1_CALIB.IMG')

# OK
# Star field long exposure
# DATA SIZE (512L, 512L) TEXP 82.0 FILTERS CL1 GRN
#process_image(r'COISS_2053\data\1613598819_1613977956\N1613844349_1_CALIB.IMG')

##### SATURN

# XXX
# Saturn limb only
# DATA SIZE (1024L, 1024L) TEXP 18.0 FILTERS CL1 MT2
#process_image(r'COISS_2072\data\1704630602_1704833275\N1704832756_1_CALIB.IMG')

# Saturn plus rings and moons - should ignore Saturn for match - rings shadowed on Saturn
#process_image(r'COISS_2034\data\1564337660_1564348958\W1564345216_1_CALIB.IMG')

# Saturn closeup with rings edge on
#process_image(r'COISS_2021\data\1520611263_1520675998\N1520674835_1_CALIB.IMG')

# Cut off moon model - Tethys
#process_image(r'COISS_2069\data\1694646740_1694815141\N1694664125_1_CALIB.IMG')

# Moon terminator along edge of image
#process_image(r'COISS_2013\data\1498654338_1498712236\W1498658693_1_CALIB.IMG')

# All rings but bad correlation
#process_image(r'COISS_2080\data\1738387955_1738409545\N1738395265_1_CALIB.IMG')
#process_image(r'COISS_2028\data\1546797712_1546867749\N1546863063_1_CALIB.IMG')

# Dione
#process_image(r'COISS_2027\data\1544835042_1544908839\N1544892287_1_CALIB.IMG')

# Hyperion rotated incorrectly - rotation is chaotic
#process_image(r'COISS_2023\data\1530158136_1530199809\N1530185228_1_CALIB.IMG')

# Saturn and full rings with shadow
#process_image(r'COISS_2001\data\1458023716_1458209270\N1458112889_1_CALIB.IMG', interactive=True)

# F ring with A ring
#process_image('T:/clumps/data/ISS_032RF_FMOVIE001_VIMS/N1542047596_1_CALIB.IMG', interactive=True)
#process_image(r'T:\clumps\data\ISS_032RF_FMOVIE001_VIMS\N1542054271_1_CALIB.IMG', interactive=True)
#process_image(r'T:\clumps\data\ISS_032RF_FMOVIE001_VIMS\N1542054716_1_CALIB.IMG', interactive=True)
#process_image(r'T:\clumps\data\ISS_039RF_FMOVIE001_VIMS\N1551254314_1_CALIB.IMG', interactive=True)

# F ring without A ring
# FAILS
#process_image('COISS_2031/data/1555449244_1555593613/N1555565413_1_CALIB.IMG', interactive=True)
#process_image(r'T:\clumps\data\ISS_059RF_FMOVIE001_VIMS\N1581945338_1_CALIB.IMG', interactive=True)

# All rings
#process_image(r'COISS_2055\data\1622272893_1622549559\N1622394132_1_CALIB.IMG')




# Phoebe
#process_image(r'COISS_2003/data/1465650156_1465674412/N1465650307_1_CALIB.IMG', interactive=True)
#process_image(r'COISS_2004/data/1465674475_1465709620/N1465679337_2_CALIB.IMG', interactive=True)
#process_image(r'COISS_2004/data/1465674475_1465709620/N1465677386_2_CALIB.IMG', interactive=True)

# Mimas
#process_image(r'COISS_2014/data/1501618408_1501647096/N1501630117_1_CALIB.IMG', interactive=True, moons_use_lambert=False, force_offset=(-27,6))
#process_image(r'COISS_2027/data/1542749662_1542807100/N1542756630_1_CALIB.IMG', interactive=True)
#process_image(r'COISS_2027/data/1542749662_1542807100/N1542758143_1_CALIB.IMG', interactive=True, moons_use_lambert=False)

# Enceladus
#process_image(r'COISS_2009/data/1487182149_1487415680/N1487300482_1_CALIB.IMG', interactive=True)
#process_image(r'COISS_2019/data/1516036945_1516171123/N1516168806_1_CALIB.IMG', interactive=True)
#process_image(r'COISS_2047/data/1597149262_1597186268/N1597179218_2_CALIB.IMG', interactive=True)

# Tethys
#process_image(r'COISS_2007/data/1477601077_1477653092/N1477639356_1_CALIB.IMG', interactive=True)

# Bad DN calibration - DN is way too high!
#process_image(r'COISS_2012\data\1497164137_1497406737\N1497238879_1_CALIB.IMG')

# Mimas and Tethys + rings at a distance
#process_image(r'COISS_2032\data\1559710457_1559931672\W1559730511_1_CALIB.IMG')

# Rings and Pandora - offset from real position as seen by stars
#process_image('COISS_2009\data\1484846724_1485147239\N1484916376_1_CALIB.IMG')

# A ring- too straight, shadow
#process_image(r'T:\external\cassini\derived\COISS_2xxx\COISS_2055/data/1622711732_1623166344/N1623166278_1_CALIB.IMG')

# Used to crash in finding ring shadow
#process_image(r'COISS_2008\data\1481719190_1481724981\W1481719983_2_CALIB.IMG', allow_stars=False, allow_moons=False, allow_saturn=False)

# Good starfield - IR1 filter
#process_image(r'COISS_2049\data\1602565432_1602671572\N1602583170_5_CALIB.IMG')

# Good star matching with F ring
#process_image(r't:/clumps/data/ISS_055RF_FMOVIE001_VIMS/N1577809417_1_CALIB.IMG')

# Good star matching 512x512 CLEAR
#process_image(r'COISS_2066\data\1671705825_1671884383\N1671716657_1_CALIB.IMG')

# Stars through the rings - doesn't work
#process_image(r'COISS_2054\data\1620034503_1620036662\N1620036101_1_CALIB.IMG')

# MT2+IRP0 used to crash
#process_image(r'COISS_2004\data\1466194667_1466198705\W1466197722_1_CALIB.IMG')

# Thinks Saturn present but it's not
#process_image(r'COISS_2063\data\1656229607_1656238823\N1656238607_1_CALIB.IMG')

# Saturn with ring shadows
#process_image(r'COISS_2043\data\1585391197_1585519454\W1585492454_1_CALIB.IMG')

# Saturn occluding rings but the rings are showing through
#process_image(r'COISS_2080\data\1738716783_1738795297\W1738780648_1_CALIB.IMG')
#process_image(r'COISS_2012\data\1497079709_1497122802\W1497120023_1_CALIB.IMG')

# Star field doesn't meet photometry
#process_image(r'COISS_2071\data\1696329488_1696440486\N1696331406_1_CALIB.IMG')


# High-res rings - unlit
<<<<<<< HEAD
#process_image(r't:/external/cassini/derived/COISS_2xxx\COISS_2007/data/1477517306_1477600896/N1477600536_1_CALIB.IMG', rings_model_source='uvis')#, force_offset=(5,-1))
=======
#process_image(r'COISS_2007/data/1477517306_1477600896/N1477600536_1_CALIB.IMG', rings_model_source='uvis')
>>>>>>> 9f51e9bb

# High-res rings - lit
#process_image(r'COISS_2004/data/1466584989_1467427246/N1467351187_2_CALIB.IMG', rings_model_source='uvis') 
#process_image(r'COISS_2044/data/1585780929_1585829570/N1585802590_1_CALIB.IMG', rings_model_source='uvis')
#process_image(r'COISS_2054/data/1617917998_1618066143/N1617918718_1_CALIB.IMG', rings_model_source='uvis')
#process_image(r'COISS_2056/data/1627301233_1627319153/N1627310905_1_CALIB.IMG')

# Pan shadow
#process_image(r'COISS_2053/data/1613001873_1613171522/N1613101588_1_CALIB.IMG', rings_model_source='voyager', allow_stars=False)
#process_image(r'COISS_2054/data/1621652147_1621937939/N1621847616_1_CALIB.IMG', rings_model_source='voyager', allow_stars=False)
#process_image(r'COISS_2055/data/1624836945_1625069379/N1624883466_1_CALIB.IMG', rings_model_source='voyager', allow_stars=False)
  
#while True:
#    process_random_file('t:/external/cassini/derived/COISS_2xxx')

ringding_fp = open('t:/external/cassini/ringding_images.txt')
while True:
    fn = ringding_fp.readline().strip()
    fn = fn[:-4] + '_CALIB' + fn[-4:]
    fn = os.path.join('t:/external/cassini/derived/COISS_2xxx', fn)
    process_image(fn)

#process_image(r'COISS_2042\data\1580930973_1581152891\W1581143861_1_CALIB.IMG')


# TODO:
#       Optimize speed for rings - are there any rings in the display in the first place?
#       Optimize stars - try with stars, then try with bright parts blocked out
#       How do we know if the model fits at all? Some of the A ring ones are way off the edge
#       Optimize star searching for WAC
#       Figure out max magnitude for a given TEXP
#       Figure out max distance for a small moon to be visible
#       If model of moon goes to the edge, we have a problem
#       Terminator instead of limb
#       Detected offset at edge of range is bad
#       Stars should pay attention to opacity of the rings<|MERGE_RESOLUTION|>--- conflicted
+++ resolved
@@ -14,11 +14,8 @@
 from imgdisp import *
 import Tkinter as tk
 from cb_config import *
-<<<<<<< HEAD
 from cb_gui_offset_data import *
-=======
 from cb_logging import *
->>>>>>> 9f51e9bb
 from cb_offset import *
 from cb_util_file import *
 from cb_util_oops import *
@@ -37,278 +34,7 @@
 
     metadata = master_find_offset(obs, create_overlay=True, **kwargs)
 
-<<<<<<< HEAD
     display_offset_data(obs, metadata)
-=======
-    offset_u = metadata['offset_u']
-    offset_v = metadata['offset_v']
-    metadata['img'] = obs.data
-    
-    ext_data = metadata['ext_data']
-    overlay = metadata['ext_overlay']
-    star_metadata = metadata['star_metadata']
-    
-    if ext_data is None:
-        print 'WEIRD FAILURE - NO EXT_DATA'
-        return
-    
-    if not interactive:
-        return
-    
-    ext_u = (ext_data.shape[1]-obs.data.shape[1])/2
-    ext_v = (ext_data.shape[0]-obs.data.shape[0])/2
-    metadata['ext_u'] = ext_u
-    metadata['ext_v'] = ext_v
-
-    if offset_u is not None:
-        obs.fov = oops.fov.OffsetFOV(obs.fov, uv_offset=(offset_u,offset_v))
-
-    set_obs_bp(obs)
-    
-    metadata['ring_radius'] = obs.bp.ring_radius('saturn:ring').vals.astype('float')
-    metadata['ring_longitude'] = obs.bp.ring_longitude('saturn:ring').vals.astype('float')
-    metadata['ring_resolution'] = obs.bp.ring_radial_resolution('saturn:ring').vals.astype('float')
-    metadata['ring_phase'] = obs.bp.phase_angle('saturn:ring').vals.astype('float') * oops.DPR
-    metadata['ring_emission'] = obs.bp.emission_angle('saturn:ring').vals.astype('float') * oops.DPR
-    metadata['ring_incidence'] = obs.bp.incidence_angle('saturn:ring').vals.astype('float') * oops.DPR 
-
-    large_body_dict = obs.inventory(LARGE_BODY_LIST, return_type='full')
-    metadata['bodies'] = large_body_dict
-
-    for body_name in large_body_dict:
-        body = large_body_dict[body_name]
-        u_min = body['u_min']-1
-        u_max = body['u_max']+1
-        v_min = body['v_min']-1
-        v_max = body['v_max']+1
-        u_min = np.clip(u_min, -ext_u, obs.data.shape[1]+ext_u-1)
-        u_max = np.clip(u_max, -ext_u, obs.data.shape[1]+ext_u-1)
-        v_min = np.clip(v_min, -ext_v, obs.data.shape[0]+ext_v-1)
-        v_max = np.clip(v_max, -ext_v, obs.data.shape[0]+ext_v-1)
-        
-        meshgrid = oops.Meshgrid.for_fov(obs.fov,
-                                         origin=(u_min+.5, v_min+.5),
-                                         limit =(u_max+.5, v_max+.5),
-                                         swap  =True)
-    
-        restr_bp = oops.Backplane(obs, meshgrid=meshgrid)
-
-        bp_latitude = restr_bp.latitude(body_name, lat_type='graphic') * oops.DPR
-        model = polymath.Scalar.as_scalar(np.zeros(ext_data.shape)).mask_where_eq(0)
-        model[v_min+ext_v:v_max+ext_v+1,
-              u_min+ext_u:u_max+ext_u+1] = bp_latitude
-        metadata[body_name+'_latitude'] = model
-        bp_longitude = restr_bp.longitude(body_name, direction='west') * oops.DPR
-        model = polymath.Scalar.as_scalar(np.zeros(ext_data.shape)).mask_where_eq(0)
-        model[v_min+ext_v:v_max+ext_v+1,
-              u_min+ext_u:u_max+ext_u+1] = bp_longitude    
-        metadata[body_name+'_longitude'] = model
-        bp_resolution = restr_bp.center_resolution(body_name) # Scalar
-        metadata[body_name+'_resolution'] = bp_resolution
-        bp_phase = restr_bp.phase_angle(body_name) * oops.DPR
-        model = polymath.Scalar.as_scalar(np.zeros(ext_data.shape)).mask_where_eq(0)
-        model[v_min+ext_v:v_max+ext_v+1,
-              u_min+ext_u:u_max+ext_u+1] = bp_phase
-        metadata[body_name+'_phase'] = model
-        bp_emission = restr_bp.emission_angle(body_name) * oops.DPR
-        model = polymath.Scalar.as_scalar(np.zeros(ext_data.shape)).mask_where_eq(0)
-        model[v_min+ext_v:v_max+ext_v+1,
-              u_min+ext_u:u_max+ext_u+1] = bp_emission
-        metadata[body_name+'_emission'] = model
-        bp_incidence = restr_bp.incidence_angle(body_name) * oops.DPR
-        model = polymath.Scalar.as_scalar(np.zeros(ext_data.shape)).mask_where_eq(0)
-        model[v_min+ext_v:v_max+ext_v+1,
-              u_min+ext_u:u_max+ext_u+1] = bp_incidence
-        metadata[body_name+'_incidence'] = model
-
-    toplevel = Tk()
-    toplevel.title(filename)
-    frame_toplevel = Frame(toplevel)
-
-#    overlay[:,:,0] = (ext_data-np.min(ext_data)) / (np.max(ext_data)-np.min(ext_data)) * 255.
-    
-    imgdisp = ImageDisp([ext_data], [overlay], canvas_size=(1024,768), 
-                        parent=frame_toplevel, allow_enlarge=True,
-                        auto_update=True, origin=(ext_u,ext_v))
-
-    gridrow = 0
-    gridcolumn = 0
-
-    label_width = 14
-    val_width = 9
-
-    label = Label(imgdisp.addon_control_frame, text='Final Offset:', anchor='w', width=label_width)
-    label.grid(row=gridrow, column=gridcolumn, sticky=W)
-    label = Label(imgdisp.addon_control_frame, text=str(metadata['offset_u'])+', '+str(metadata['offset_v']),
-                  anchor='e', width=val_width)
-    label.grid(row=gridrow, column=gridcolumn+1, sticky=W)
-
-    label = Label(imgdisp.addon_control_frame, text='', anchor='w', width=3)
-    label.grid(row=gridrow, column=gridcolumn+2, sticky=W)
-
-    label = Label(imgdisp.addon_control_frame, text='Star Offset:', anchor='w', width=label_width)
-    label.grid(row=gridrow, column=gridcolumn+3, sticky=W)
-    if star_metadata:
-        offset = str(star_metadata['offset_u'])+', '+str(star_metadata['offset_v'])
-    else:
-        offset = 'N/A'
-    label = Label(imgdisp.addon_control_frame, text=offset,
-                  anchor='e', width=val_width)
-    label.grid(row=gridrow, column=gridcolumn+4, sticky=W)
-
-    label = Label(imgdisp.addon_control_frame, text='', anchor='w', width=3)
-    label.grid(row=gridrow, column=gridcolumn+5, sticky=W)
-
-    label = Label(imgdisp.addon_control_frame, text='Model Offset:', anchor='w', width=label_width)
-    label.grid(row=gridrow, column=gridcolumn+6, sticky=W)
-    label = Label(imgdisp.addon_control_frame, text=str(metadata['model_offset_u'])+', '+str(metadata['model_offset_v']),
-                  anchor='e', width=val_width)
-    label.grid(row=gridrow, column=gridcolumn+7, sticky=W)
-    gridrow += 1
-
-    label = Label(imgdisp.addon_control_frame, text='Used Objects:', anchor='w', width=label_width)
-    label.grid(row=gridrow, column=gridcolumn, sticky=W)
-    label = Label(imgdisp.addon_control_frame, text=str(metadata['used_objects_type'].upper()),
-                  anchor='e', width=val_width)
-    label.grid(row=gridrow, column=gridcolumn+1, sticky=W)
-
-    contents_str = ''
-    for s in metadata['model_contents']:
-        contents_str += s[0].upper()
-        
-    label = Label(imgdisp.addon_control_frame, text='Model Contents:', anchor='w', width=label_width)
-    label.grid(row=gridrow, column=gridcolumn+3, sticky=W)
-    label = Label(imgdisp.addon_control_frame, text=contents_str,
-                  anchor='e', width=val_width)
-    label.grid(row=gridrow, column=gridcolumn+4, sticky=W)
-
-    label = Label(imgdisp.addon_control_frame, text='Model Overrides:', anchor='w', width=label_width)
-    label.grid(row=gridrow, column=gridcolumn+6, sticky=W)
-    label = Label(imgdisp.addon_control_frame, text=str(metadata['model_overrides_stars']),
-                  anchor='e', width=val_width)
-    label.grid(row=gridrow, column=gridcolumn+7, sticky=W)
-
-    gridrow += 1
-
-    label = Label(imgdisp.addon_control_frame, text='Body Only:', anchor='w', width=label_width)
-    label.grid(row=gridrow, column=gridcolumn, sticky=W)
-    label = Label(imgdisp.addon_control_frame, text=str(metadata['body_only']),
-                  anchor='e', width=val_width)
-    label.grid(row=gridrow, column=gridcolumn+1, sticky=W)
-
-    label = Label(imgdisp.addon_control_frame, text='Rings Only:', anchor='w', width=label_width)
-    label.grid(row=gridrow, column=gridcolumn+3, sticky=W)
-    label = Label(imgdisp.addon_control_frame, text=str(metadata['rings_only']),
-                  anchor='e', width=val_width)
-    label.grid(row=gridrow, column=gridcolumn+4, sticky=W)
-
-    shadow_bodies = ''
-    
-    if 'rings_shadow_bodies' in metadata:
-        for body_name in metadata['rings_shadow_bodies']:
-            shadow_bodies += body_name.upper()[:2] + ' '
-        
-    label = Label(imgdisp.addon_control_frame, text='Rings Shadows:', anchor='w', width=label_width)
-    label.grid(row=gridrow, column=gridcolumn+6, sticky=W)
-    label = Label(imgdisp.addon_control_frame, text=shadow_bodies,
-                  anchor='e', width=val_width)
-    label.grid(row=gridrow, column=gridcolumn+7, sticky=W)
-
-    gridrow += 1
-
-    label = Label(imgdisp.addon_control_frame, text='Ring Longitude:', anchor='w', width=label_width)
-    label.grid(row=gridrow, column=gridcolumn, sticky=W)
-    label_ring_longitude = Label(imgdisp.addon_control_frame, text='', anchor='e', width=val_width)
-    label_ring_longitude.grid(row=gridrow, column=gridcolumn+1, sticky=W)
-    metadata['label_ring_longitude'] = label_ring_longitude
-
-    label = Label(imgdisp.addon_control_frame, text='Ring Radius:', anchor='w', width=label_width)
-    label.grid(row=gridrow, column=gridcolumn+3, sticky=W)
-    label_ring_radius = Label(imgdisp.addon_control_frame, text='', anchor='e', width=val_width)
-    label_ring_radius.grid(row=gridrow, column=gridcolumn+4, sticky=W)
-    metadata['label_ring_radius'] = label_ring_radius
-
-    label = Label(imgdisp.addon_control_frame, text='Ring Radial Res:', anchor='w', width=label_width)
-    label.grid(row=gridrow, column=gridcolumn+6, sticky=W)
-    label_ring_resolution = Label(imgdisp.addon_control_frame, text='', anchor='e', width=val_width)
-    label_ring_resolution.grid(row=gridrow, column=gridcolumn+7, sticky=W)
-    metadata['label_ring_resolution'] = label_ring_resolution
-    gridrow += 1
-
-    label = Label(imgdisp.addon_control_frame, text='Ring Phase:', anchor='w', width=label_width)
-    label.grid(row=gridrow, column=gridcolumn, sticky=W)
-    label_ring_phase = Label(imgdisp.addon_control_frame, text='', anchor='e', width=val_width)
-    label_ring_phase.grid(row=gridrow, column=gridcolumn+1, sticky=W)
-    metadata['label_ring_phase'] = label_ring_phase
-
-    label = Label(imgdisp.addon_control_frame, text='Ring Emission:', anchor='w', width=label_width)
-    label.grid(row=gridrow, column=gridcolumn+3, sticky=W)
-    label_ring_emission = Label(imgdisp.addon_control_frame, text='', anchor='e', width=val_width)
-    label_ring_emission.grid(row=gridrow, column=gridcolumn+4, sticky=W)
-    metadata['label_ring_emission'] = label_ring_emission
-
-    label = Label(imgdisp.addon_control_frame, text='Ring Incidence:', anchor='w', width=label_width)
-    label.grid(row=gridrow, column=gridcolumn+6, sticky=W)
-    label_ring_incidence = Label(imgdisp.addon_control_frame, text='', anchor='e', width=val_width)
-    label_ring_incidence.grid(row=gridrow, column=gridcolumn+7, sticky=W)
-    metadata['label_ring_incidence'] = label_ring_incidence
-    gridrow += 1
-
-    label = Label(imgdisp.addon_control_frame, text='Moon Longitude:', anchor='w', width=label_width)
-    label.grid(row=gridrow, column=gridcolumn, sticky=W)
-    metadata['label_body_name_longitude'] = label
-    label_longitude = Label(imgdisp.addon_control_frame, text='', anchor='e', width=val_width)
-    label_longitude.grid(row=gridrow, column=gridcolumn+1, sticky=W)
-    metadata['label_body_longitude'] = label_longitude
-
-    label = Label(imgdisp.addon_control_frame, text='Moon Latitude:', anchor='w', width=label_width)
-    label.grid(row=gridrow, column=gridcolumn+3, sticky=W)
-    metadata['label_body_name_latitude'] = label
-    label_latitude = Label(imgdisp.addon_control_frame, text='', anchor='e', width=val_width)
-    label_latitude.grid(row=gridrow, column=gridcolumn+4, sticky=W)
-    metadata['label_body_latitude'] = label_latitude
-
-    label = Label(imgdisp.addon_control_frame, text='Moon Resolution:', anchor='w', width=label_width)
-    label.grid(row=gridrow, column=gridcolumn+6, sticky=W)
-    metadata['label_body_name_resolution'] = label
-    label_resolution = Label(imgdisp.addon_control_frame, text='', anchor='e', width=val_width)
-    label_resolution.grid(row=gridrow, column=gridcolumn+7, sticky=W)
-    metadata['label_body_resolution'] = label_resolution
-    gridrow += 1
-
-    label = Label(imgdisp.addon_control_frame, text='Moon Phase:', anchor='w', width=label_width)
-    label.grid(row=gridrow, column=gridcolumn, sticky=W)
-    metadata['label_body_name_phase'] = label
-    label_phase = Label(imgdisp.addon_control_frame, text='', anchor='e', width=val_width)
-    label_phase.grid(row=gridrow, column=gridcolumn+1, sticky=W)
-    metadata['label_body_phase'] = label_phase
-
-    label = Label(imgdisp.addon_control_frame, text='Moon Emission:', anchor='w', width=label_width)
-    label.grid(row=gridrow, column=gridcolumn+3, sticky=W)
-    metadata['label_body_name_emission'] = label
-    label_emission = Label(imgdisp.addon_control_frame, text='', anchor='e', width=val_width)
-    label_emission.grid(row=gridrow, column=gridcolumn+4, sticky=W)
-    metadata['label_body_emission'] = label_emission
-
-    label = Label(imgdisp.addon_control_frame, text='Moon Incidence:', anchor='w', width=label_width)
-    label.grid(row=gridrow, column=gridcolumn+6, sticky=W)
-    metadata['label_body_name_incidence'] = label
-    label_incidence = Label(imgdisp.addon_control_frame, text='', anchor='e', width=val_width)
-    label_incidence.grid(row=gridrow, column=gridcolumn+7, sticky=W)
-    metadata['label_body_incidence'] = label_incidence
-    gridrow += 1
-
-
-        
-    callback_mousemove_func = (lambda x, y, metadata=metadata:
-                               callback_mousemove(x, y, metadata))
-    imgdisp.bind_mousemove(0, callback_mousemove_func)
-
-    frame_toplevel.pack()
-
-    tk.mainloop()
-
->>>>>>> 9f51e9bb
 
 def process_random_file(root_path):
     filenames = sorted(os.listdir(root_path))
@@ -336,18 +62,14 @@
         new_dir = os.path.join(root_path, dir_list[dir_no])
         process_random_file(new_dir)
 
-process_image(r'T:\external\cassini\derived\COISS_2xxx\COISS_2008\data\1484506648_1484573247/N1484530421_1_CALIB.IMG')
-process_image(r't:\external\cassini\derived\COISS_2xxx\COISS_2014\data\1501618408_1501647096\N1501645855_1_CALIB.IMG')
+process_image(r'COISS_2008\data\1484506648_1484573247/N1484530421_1_CALIB.IMG')
+process_image(r'COISS_2014\data\1501618408_1501647096\N1501645855_1_CALIB.IMG')
 
 
 # OK
 # F ring and main rings - lots of stars
 # DATA SIZE (1024L, 1024L) TEXP 2.6 FILTERS CL1 CL2
-<<<<<<< HEAD
-#process_image(r'T:\external\cassini\derived\COISS_2xxx\COISS_2055/data/1624836945_1625069379/N1624900314_1_CALIB.IMG')
-=======
 process_image(r'COISS_2055/data/1624836945_1625069379/N1624900314_1_CALIB.IMG')
->>>>>>> 9f51e9bb
 
 # XXX            
 # Star field through filters - Insufficient stars
@@ -476,11 +198,7 @@
 
 
 # High-res rings - unlit
-<<<<<<< HEAD
-#process_image(r't:/external/cassini/derived/COISS_2xxx\COISS_2007/data/1477517306_1477600896/N1477600536_1_CALIB.IMG', rings_model_source='uvis')#, force_offset=(5,-1))
-=======
 #process_image(r'COISS_2007/data/1477517306_1477600896/N1477600536_1_CALIB.IMG', rings_model_source='uvis')
->>>>>>> 9f51e9bb
 
 # High-res rings - lit
 #process_image(r'COISS_2004/data/1466584989_1467427246/N1467351187_2_CALIB.IMG', rings_model_source='uvis') 
