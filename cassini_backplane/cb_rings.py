--- conflicted
+++ resolved
@@ -1807,17 +1807,12 @@
     
     set_obs_ext_bp(obs, extend_fov)
 
-<<<<<<< HEAD
     radii = obs.ext_bp.ring_radius('saturn:ring').mvals.astype('float')
     if np.all(radii.mask):
         logger.info('No main rings in image - aborting')
         metadata['end_time'] = time.time()
         return None, metadata, None
         
-=======
-    radii = obs.ext_bp.ring_radius('saturn:ring').mvals.astype('float').filled(0.)
-
->>>>>>> 93a54544
     min_radius = np.min(radii)
     max_radius = np.max(radii)
         
