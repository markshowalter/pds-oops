###############################################################################
# cb_rings.py
#
# Routines related to rings.
#
# Exported routines:
#    rings_create_model
#    rings_create_model_from_image
#    rings_sufficient_curvature
#    rings_fiducial_features
#
#    rings_fring_inertial_to_corotating
#    rings_fring_corotating_to_inertial
#    rings_fring_radius_at_longitude
#    rings_fring_longitude_radius
#    rings_fring_pixels
#
#    rings_longitude_radius_to_pixels
#    rings_generate_longitudes
#    rings_generate_radii
#
#    rings_reproject
#    rings_mosaic_init
#    rings_mosaic_add
###############################################################################

import cb_logging
import logging

import os
import time

import matplotlib.pyplot as plt
import numpy as np
import numpy.ma as ma
import scipy.ndimage.interpolation as ndinterp
import scipy.interpolate as sciinterp
from PIL import Image, ImageDraw, ImageFont

import polymath
import oops
import cspice
from pdstable import PdsTable
from tabulation import Tabulation

from cb_config import *
from cb_util_oops import *

_LOGGING_NAME = 'cb.' + __name__


RINGS_MIN_RADIUS = oops.SATURN_MAIN_RINGS[0]
RINGS_MAX_RADIUS = oops.SATURN_MAIN_RINGS[1]

_RINGS_DEFAULT_REPRO_LONGITUDE_RESOLUTION = 0.02 * oops.RPD
_RINGS_DEFAULT_REPRO_RADIUS_RESOLUTION = 5. # KM
_RINGS_DEFAULT_REPRO_ZOOM_AMT = 5
_RINGS_DEFAULT_REPRO_ZOOM_ORDER = 3

_RINGS_LONGITUDE_SLOP = 1e-6 * oops.RPD  # Must be smaller than any longitude 
_RINGS_RADIUS_SLOP    = 1e-6             # or radius resolution we'll be using
_RINGS_MAX_LONGITUDE  = oops.TWOPI-_RINGS_LONGITUDE_SLOP*2

# These are bodies that might cast shadows on the ring plane near equinox
_RINGS_SHADOW_BODY_LIST = ['ATLAS', 'PROMETHEUS', 'PANDORA', 'EPIMETHEUS', 
                           'JANUS', 'MIMAS', 'ENCELADUS', 'TETHYS']

#===============================================================================
#
# FIDUCIAL FEATURE INFORMATION
# 
# We have various ways to analyze the rings. In all cases there need to be a
# certain number of "fiducial features", edges that have predictable orbits.
#
# We use data from Dick French 2016. These include
#        A Ring edge - El Moutamid, et al. 2015, Icarus, TBD
#        C Ring features - Nicholson, et al. 2014, Icarus, 241, 373-396
#            "Noncircular features in Saturn's rings II: The C ring"
#        Cassini Division features - French, et al. 2016, TBD
#            "Noncircular features in Saturn's rings III: The Cassini 
#             Division"
#
#===============================================================================

_RINGS_FIDUCIAL_FEATURES_FRENCH2016_EPOCH = cspice.utc2et('2008-01-01 12:00:00')
_RINGS_FIDUCIAL_FEATURES_FRENCH2016 = [
    # (Feature type, (inner_data, outer_data))
    #    inner/outer_data: (mode, reset)
    #       If mode == 1, data: a, rms, ae, long_peri, rate_peri
    #       If mode  > 1, data: amplitude, phase, pattern speed
    
    # Features are listed in order from closer to Saturn to farther from
    # Saturn
    
    ###########################################################
    ### C RING - Nicholson et al, Icarus 241 (2014) 373-396 ###
    ###########################################################
    
    # No C ring features have inclinations
    
    # Colombo Gap - #487, #43 - 178 km
    ('GAP', 'Colombo',
                ((  1,  77747.89, 0.23,  3.11,  96.90,   22.57346),),  # IEG
                ((  1,  77926.01, 0.27,  4.89, 280.02,   22.57696),)), # OEG

    # Titan Ringlet - #63, #62 - 23 km
    ('RINGLET', 'Titan',
                ((  1,  77867.13, 0.62, 17.39, 270.54,   22.57503),    # IER
                 (  0,                   3.84,  40.93, 1391.16334),
                 ( -5,                   0.45,  60.87, 1692.06574),
                 ( -2,                   0.77,  30.21, 2109.40889)),
                ((  1,  77890.21, 0.94, 27.20, 270.70,   22.57562),    # OER
                 (  2,                   1.55, 172.61,  717.94917),
                 (  3,                   1.54, 110.60,  949.74161),
                 (  4,                   0.90,  80.30, 1065.62338))),

    # Maxwell Gap - #163, #164 - 267 km
    ('GAP', 'Maxwell',
                ((  1,  87342.77, 0.43,  0.00,   0.00,    0.00000),),  # IEG
                ((  1,  87610.12, 0.41,  1.11, 228.54,   14.69150),)), # OEG

    # Maxwell Ringlet - #61, #60 - 59 km
    ('RINGLET', 'Maxwell',
                ((  1,  87480.29, 0.23, 18.93,  55.60,   14.69572),),  # IER
                ((  1,  87539.36, 0.16, 58.02,  57.20,   14.69314),    # OER
                 (  2,                   0.19,  73.26,  599.52336),
                 (  4,                   0.29,  16.55,  891.94002))),

    # Bond Gap - #111, #110 - 37 km
    ('GAP', 'Bond',
                ((  1,  88686.01, 0.76,  0.00,   0.00,    0.00000),),  # IEG 
                ((  1,  88723.04, 0.30,  0.00,   0.00,    0.00000),)), # OEG
     
    # Bond Ringlet - #59, #58 - 17 km
    ('RINGLET', 'Bond',
                ((  1,  88701.89, 0.28,  0.00,   0.00,    0.00000),    # IER
                 (  0,                   0.17,  79.75, 1146.43579),
                 (  3,                   0.16,  88.49,  778.35308)),
                ((  1,  88719.24, 0.32,  0.00,   0.00,    0.00000),    # OER
                 (  2,                   1.08, 105.07,  587.29003),
                 (  3,                   0.55, 107.67,  778.34105),
                 (  4,                   0.47,  40.22,  873.86707),
                 (  5,                   0.30,  52.06,  931.20532),
                 (  6,                   0.30,  30.39,  969.40781),
                 (  7,                   0.41,  14.05,  996.70499))),

    # Dawes Ringlet - Not included because the edge is not sharp

    # Dawes Gap - #56, #112 - 20 km
    ('GAP', 'Dawes',
                ((  1,  90200.38, 0.75,  6.10,  69.24,   13.18027),    # IEG
                 (  2,                   5.27,  62.92,  572.50536),
                 (  3,                   1.46,  41.67,  758.94278),
                 (  5,                   0.89,  71.02,  908.10954)),
                ((  1,  90220.77, 0.32,  2.29, 241.79,   13.17088),    # OEG
                 (  2,                   0.43, 157.21,  572.48458))),

        
    #################################################################
    ### CASSINI DIVISION - French et al Icarus 274 (2016) 131-162 ###
    #################################################################

    #######################################################################                               
    ### B RING OUTER EDGE - Nicholson, et al. Icarus 227 (2014) 152-175 ###
    ### From Dick French                                                ###
    ### ringfit_v1.8.Sa025S-RF-V5697c.out                               ###
    #######################################################################                         

    # B ring outer edge is the same as the Huygens Gap inner edge    
    # Huygens Gap - #20 OEG
    ('GAP', 'Huygens',
                ((  1, 117569.41, 7.56, 22.89,  66.89,    5.08300),    # IEG
                 (  2,                  37.94, 117.29,  382.07925),
                 (  2,                  31.77, 164.83,  381.98729),
                 (  3,                  10.92,  22.06,  507.70626),
                 (  4,                   7.24,   7.52,  570.52601),
                 (  5,                   5.84,  66.45,  608.20820),
                 (  6,                   2.93,  99.17,  633.32360)),
                ((  1, 117930.90, 0.45,  2.20, 248.98,    5.03372),    # OEG
                 ( 91,                   0.44, 245.70,   -4.98425), # Incl
                 (  0,                   1.82, 143.78,  750.25165),
                 (  2,                   1.34,  76.25,  381.98386),
                 ( -4,                   0.35,  45.39,  942.82221),
                 ( -3,                   0.40,  84.88, 1005.34987),
                 ( -1,                   0.82,  67.16, 1505.51205))),

    # Huygens Ringlet - #54, #53 - 18 km
    ('RINGLET', 'Huygens',
                ((  1, 117805.55, 1.30, 27.81, 137.53,    5.02872),    # IER
                 ( 91,                   0.59, 115.57,   -4.98852), # Incl
                 (  2,                   2.09,  81.56,  381.98744),
                 (-10,                   0.74,  14.73,  831.59967),
                 ( -5,                   0.85,  43.95,  906.74404),
                 ( -4,                   1.85,  32.20,  944.31186),
                 ( -3,                   1.20,  84.52, 1006.92419),
                 ( -2,                   1.12, 168.38, 1132.15800)),
                # The first of the two fits
                ((  1, 117823.65, 1.50, 28.03, 141.77,    5.02587),    # OER
                 ( 91,                   0.58,  96.86,   -4.97462), # Incl
                 (  2,                   1.54, 105.43,  380.68870),
                 (  2,                   1.84,  71.33,  381.98878),
                 (  5,                   0.71,  26.40,  606.07903))),
                               
    # Strange Ringlet - #560, #561 - 2 km
    ('RINGLET', 'Strange',
                ((  1, 117907.04, 1.63,  7.63, 153.21,    5.00570),    # IER
                 ( 91,                   7.44, 117.20,   -4.97620), # Incl
                 (  0,                   2.42,   9.73,  750.48932),
                 (  2,                   3.75, 105.79,  380.25154),
                 (  2,                   1.29,  75.92,  381.97024),
                 (  3,                   2.49,  37.53,  505.33539),
                 (  5,                   1.06,  29.00,  605.39489)),
                ((  1, 117908.77, 1.99,  7.40, 153.83,    5.00735),    # OER
                 ( 91,                   7.39, 120.60,   -4.97938), # Incl
                 (  0,                   2.56,  19.83,  750.47956),
                 (  2,                   4.13, 106.14,  380.25204),
                 (  2,                   1.55,  77.43,  381.96666),
                 (  3,                   2.60,  33.24,  505.33449),
                 ( -1,                   1.14, 352.19, 1505.96783))),
                               
    # Herschel Gap - #19, #16 - 95 km
    ('GAP', 'Herschel',
                ((  1, 118188.42, 0.41,  8.27, 347.32,    4.97362),    # IEG
                 ( 91,                   0.34, 279.55,   -4.95092), # Incl
                 (  2,                   1.34,  95.16,  378.89248),
                 (  2,                   0.89,  82.69,  381.98160),
                 (  3,                   0.71,   5.26,  503.53264),
                 (  4,                   0.35,  89.58,  565.85131),
                 (  5,                   0.36,  71.76,  603.24143),
                 (  6,                   0.37,   4.74,  628.16426),
                 (  7,                   0.37,  45.09,  645.97255),
                 (  8,                   0.34,  31.40,  659.32551),
                 ( 10,                   0.25,  24.43,  678.02618)),
                # The first fit with the single m=1 mode
                ((  1, 118283.52, 0.15,  0.24, 127.45,    4.94609),    # OEG
                 ( 91,                   0.25,  57.07,   -4.92430), # Incl
                 (  0,                   1.27, 232.50,  746.91637),
                 (  2,                   0.67,  76.01,  381.98441),
                 ( -3,                   0.11,  96.61, 1000.83562),
                 ( -2,                   0.11, 144.86, 1125.34236),
                 ( -1,                   0.23, 197.18, 1498.79019))),
                               
    # Herschel Ringlet - #18, #17 - 29 km        
    ('RINGLET', 'Herschel',
                ((  1, 118234.30, 0.26,  1.49, 172.81,    4.96229),    # IER
                 ( 91,                   1.49, 274.14,   -4.92970), # Incl
                 (  0,                   0.32, 237.88,  747.36440),
                 (  2,                   0.69,  79.00,  381.98129)),
                ((  1, 118263.25, 0.35,  1.76, 264.77,    4.95659),    # OER
                 ( 91,                   2.12, 294.58,   -4.93101), # Incl
                 (  2,                   0.37,   6.80,  378.53785),
                 (  2,                   0.72,  77.59,  381.98303),
                 (  3,                   0.32,  32.76,  503.04880),
                 (  4,                   0.20,  76.13,  565.30770),
                 (  5,                   0.22,  54.38,  602.66098))),

    # Russell Gap - #123, #13 - 38 km
    ('GAP', 'Russell',
                ((  1, 118589.92, 0.25,  7.60, 236.73,    4.90922),    # IEG
                 (  2,                   0.23, 165.64,  376.94996),
                 (  2,                   0.51,  80.23,  381.98584),
                 (  3,                   0.25,  92.19,  500.95134)),
                ((  1, 118628.40, 0.09,  0.11,  73.68,    4.90829),    # OEG
                 (  2,                   0.47,  78.01,  381.98525))),

    # Jeffreys Gap - #120, #15 - 37 km
    ('GAP', 'Jeffreys',
                ((  1, 118929.63, 0.13,  3.26, 333.51,    4.85753),    # IEG
                 ( 91,                   0.17, 292.09,   -4.82576), # Incl
                 (  2,                   0.44,  75.98,  381.99151)),
                ((  1, 118966.70, 0.12,  0.08, 114.89,    4.80910),    # OEG
                 (  2,                   0.37,  74.90,  381.98629))),

    # Kuiper Gap - #119, #118 - 5 km
    ('GAP', 'Kuiper',
                ((  1, 119401.67, 0.16,  0.93,  19.55,    4.79845),    # IEG
                 ( 91,                   0.18, 226.51,   -4.78025), # Incl
                 (  2,                   0.25,  79.87,  381.98534)),
                ((  1, 119406.30, 0.13,  0.10, 220.24,    4.75654),    # OEG
                 (  2,                   0.29,  79.03,  381.98449))),

    # Laplace Gap - #115, #114 - 239 km
    ('GAP', 'Laplace',
                ((  1, 119844.78, 0.26,  3.25, 310.11,    4.72673),    # IEG
                 ( 91,                   0.25,  10.17,   -4.69233), # Incl
                 (  2,                   0.29,  82.70,  381.98579)),
                ((  1, 120085.65, 0.10,  1.34, 308.79,    4.71705),    # OEG
                 (  2,                   0.22,  76.51,  381.98639))),
                               
    # Laplace Ringlet - #14, #12 - 41 km
    ('RINGLET', 'Laplace',
                ((  1, 120036.53, 0.20,  1.19, 236.12,   4.71250),     # IER
                 (  0,                   2.22, 160.05, 730.64946),
                 (  2,                   0.27,  75.51, 381.98821),
                 ( -4,                   0.13,  19.39, 918.04749),
                 ( -2,                   0.74, 141.40,1100.71164),
                 ( -1,                   0.61, 193.60,1466.03143)),
                ((  1, 120077.75, 0.14,  2.79,  51.49,   4.72457),     # OER
                 (  2,                   0.62,  86.10, 369.88543),
                 (  2,                   0.22,  78.01, 381.98827),
                 (  3,                   0.42,  34.20, 491.60221),
                 (  4,                   0.25,  46.96, 552.46291),
                 (  6,                   0.12,  16.13, 613.31846))),
    
    # Bessel Gap - #127, #11 - 13 km
    ('GAP', 'Bessel',
                ((  1, 120231.17, 0.44,  1.78, 263.16,    4.68450),    # IEG
                 (  2,                   0.29,  73.47,  381.97875),
                 (  8,                   0.36,  10.70,  642.50158)),
                ((  1, 120243.71, 0.23,  0.64, 206.50,    4.68561),    # OEG
                 (  0,                   0.21, 350.29,  728.80170),
                 (  2,                   0.23,  75.99,  381.98988),
                 ( -1,                   0.14, 302.16, 1462.27593))),

    # Barnard Gap - #10, #9 - 12 km
    ('GAP', 'Barnard',
                ((  1, 120303.69, 0.43,  0.44, 200.07,    4.68212),    # IEG
                 (  2,                   0.61,  44.12,  368.82370),
                 (  2,                   0.25,  67.07,  381.99503),
                 (  3,                   1.31, 108.47,  490.20424),
                 (  4,                   1.64,  46.00,  550.89054),
                 (  5,                   1.36,  27.61,  587.28565),
                 (  6,                   0.59,  24.56,  611.58228),
                 (  7,                   0.55,  46.93,  628.91493),
                 (  8,                   0.30,  10.41,  641.92788),
                 (  9,                   0.71,   8.38,  652.04071),
                 ( 10,                   0.42,   1.75,  660.13055),
                 ( 13,                   0.36,  26.84,  676.93190)),
                ((  1, 120316.04, 0.11,  0.23, 166.62,    4.66313),    # OEG
                 (  2,                   0.22,  79.36,  381.98624),
                 (  5,                   0.19,  58.97,  587.28403))),
                               

    #################################################################                               
    ### A RING OUTER EDGE - Moutamid, et al. Icarus (TBD) XXX ###
    #################################################################                               

    # These also include the Keeler OEG to make a solid ringlet
    # Keeler OEG -> A Ring OER
    # See below
    
    # 2005 MAY 1 - 2005 AUG 1
    ('RINGLET_2005-MAY-1_2005-AUG-1', 'Keeler-A Ring OE',
                ((  1, 136522.08727, 1.005577, 0.9887854, 322.4368800,   2.9890023),),
                ((  1, 136767.20, 7.55,  0.00,   0.00,    0.00000),)),

    # 2006 JAN 1 - 2009 JULY 1
    ('RINGLET_2006-JAN-1_2009-JULY-1', 'Keeler-A Ring OE',
                ((  1, 136522.08727, 1.005577, 0.9887854, 322.4368800,   2.9890023),),     
                ((  1, 136770.09, 1.78,  0.00,   0.00,    0.00000),
                 (  3,                   2.28,   8.31,  403.85329),
                 (  4,                   1.80,   6.64,  453.94649),
                 (  5,                   4.85,  60.92,  484.02086),
                 (  6,                   1.92,  17.10,  504.07364),
                 (  7,                  12.91,   4.15,  518.35437),
                 (  8,                   2.77,  23.89,  529.10426),
                 (  9,                   3.12,  30.56,  537.44541),
                 ( 10,                   1.51,  30.95,  544.12491),
                 ( 18,                   1.95,   4.62,  570.85163))),

    # 2010 JAN 1 - 2013 AUG 1
    ('RINGLET_2010-JAN-1_2013-AUG-1', 'Keeler-A Ring OE',
                ((  1, 136522.08727, 1.005577, 0.9887854, 322.4368800,   2.9890023),),
                ((  1, 136772.74, 4.25,  0.00,   0.00,    0.00000),
                 (  9,                   6.14,  27.17,  537.45029),
                 ( 12,                   7.94,  12.84,  554.11853))),

    # Fill in the other dates, when the Keeler gap edge is OK but the A ring edge
    # isn't. The A ring fits are circular from Dick French
    # ringfit_v1.8.Sa025S-RF-V4800circ.out
    ('RINGLET_1990-JAN-1_2005-MAY-1', 'Keeler-A Ring OE', # Before 2005-MAY-1
                ((  1, 136522.08727, 1.005577, 0.9887854, 322.4368800,   2.9890023),),
                ((  1, 136770.41, 10.18, 0.00,   0.00,    0.00000),)),
                                       
    ('RINGLET_2005-AUG-1_2006-JAN-1', 'Keeler-A Ring OE', # Between 2005-AUG-1 and 2006-JAN-1
                ((  1, 136522.08727, 1.005577, 0.9887854, 322.4368800,   2.9890023),),
                ((  1, 136770.41, 10.18, 0.00,   0.00,    0.00000),)),

    ('RINGLET_2009-JULY-1_2010-JAN-1', 'Keeler-A Ring OE', # Between 2009-JULY-1 and 2010-JAN-1
                ((  1, 136522.08727, 1.005577, 0.9887854, 322.4368800,   2.9890023),),
                ((  1, 136770.41, 10.18, 0.00,   0.00,    0.00000),)),

    ('RINGLET_2013-AUG-1_2030-JAN-1', 'Keeler-A Ring OE', # After 2013-AUG-1
                ((  1, 136522.08727, 1.005577, 0.9887854, 322.4368800,   2.9890023),),
                ((  1, 136770.41, 10.18, 0.00,   0.00,    0.00000),)),

    ########################################
    ### OTHER SORT-OF-CIRCULAR FEATURES  ###
    ### ringfit_v1.8.Sa025S-RF-V5351.out ###
    ########################################

    ### C RING ###
            
    # #135 - IEG unpaired
    ('GAP', None,
                ((  1,  74614.73965, 0.164346, 0.0000000,   0.0000000,   0.0000000),),
                None),

    # #144 - OER paired with #143, uncircular
    ('RINGLET', None,
                None,
                ((  1,  75988.65895, 0.142803, 0.0000000,   0.0000000,   0.0000000),
                 (  1,                         0.1345940, 101.5205612,  22.5997842))),

    # #40 - OER unpaired
    ('RINGLET', None,
                None,
                ((  1,  76261.77387, 0.158014, 0.0000000,   0.0000000,   0.0000000),
                 (  1,                         0.2666899,  97.8944271,  22.5677381))),

    # #39 - OER unpaired
    ('RINGLET', None,
                None,
                ((  1,  77162.11501, 0.127343, 0.0000000,   0.0000000,   0.0000000),
                 (  1,                         0.5803149,  95.1273754,  22.5786349))),

    # #38, #37 - 41 km
    ('RINGLET', None,
                ((  1,  79222.04152, 0.113388, 0.0000000,   0.0000000,   0.0000000),
                 (  1,                         0.2341692, 287.4580718,  22.5734575)),
                ((  1,  79262.91082, 0.112969, 0.0000000,   0.0000000,   0.0000000),
                 (  1,                         0.1892659, 284.0750895,  22.5732605))),

    # #35, #34
    ('RINGLET', None,
                ((  1, 84751.77410, 0.159019, 0.0000000,   0.0000000,   0.0000000),),
                ((  1, 84947.29467, 0.137759, 0.0000000,   0.0000000,   0.0000000),)),

    # #33, #42
    ('RINGLET', None,
                ((  1, 85661.96178, 0.113055, 0.0000000,   0.0000000,   0.0000000),),
                ((  1, 85757.24532, 0.176563, 0.0000000,   0.0000000,   0.0000000),)),

    # #31 - IER unpaired
    ('RINGLET', None,
                ((  1, 85923.69993, 0.104101, 0.0000000,   0.0000000,   0.0000000),),
                None),

    # #30 - IER paired with #29, uncircular
    ('RINGLET', None,
                ((  1, 86373.17361, 0.171814, 0.0000000,   0.0000000,   0.0000000),),
                None),

    # #28 - OER unpaired
    ('RINGLET', None,
                None,
                ((  1, 88592.73625, 0.115294, 0.0000000,   0.0000000,   0.0000000),)),

    # #27, #41 - 103 km
    ('RINGLET', None,
                ((  1, 89190.58600, 0.086866, 0.0000000,   0.0000000,   0.0000000),),
                ((  1, 89294.05618, 0.181465, 0.0000000,   0.0000000,   0.0000000),)),

    # #26, #25 - 148 km
    ('RINGLET', None,
                ((  1, 89789.57831, 0.081971, 0.0000000,   0.0000000,   0.0000000),),
                ((  1, 89937.78988, 0.141344, 0.0000000,   0.0000000,   0.0000000),)),

    # #24, #23 - 508 km
    ('RINGLET', None,
                ((  1, 90406.12658, 0.094128, 0.0000000,   0.0000000,   0.0000000),),
                ((  1, 90613.79856, 0.156829, 0.0000000,   0.0000000,   0.0000000),)),

    ### B RING ###
    
    # #77 - OEG unpaired
    ('GAP', None,
                None,
                ((  1, 100024.40676, 0.117471, 0.0000000,   0.0000000,   0.0000000),)),

    # #74 - OEG paired with #75, uncircular
    ('GAP', None,
                None,
                ((  1, 101743.40857, 0.110368, 0.0000000,   0.0000000,   0.0000000),)),

    # #73 - OER unpaired
    ('RINGLET', None,
                None,
                ((  1, 103008.64563, 0.114512, 0.0000000,   0.0000000,   0.0000000),)),

    # #71 - OEG paired with #72, uncircular
    ('GAP', None,
                None,
                ((  1, 104082.65168, 0.144307, 0.0000000,   0.0000000,   0.0000000),)),



# XXX We don't know what to do with these yet
#    # #272
#    ('RINGLET', ((  1, 99363.03967, 0.0000000,   0.0000000,   0.0000000),),
#                None),
#
#    # #277
#    ('RINGLET', ((  1, 99576.11351, 0.0000000,   0.0000000,   0.0000000),),
#                None),
#
#    # #280
#    ('RINGLET', ((  1, 99738.56217, 0.0000000,   0.0000000,   0.0000000),),
#                None),
#
#    # #284
#    ('RINGLET', ((  1, 99865.92191, 0.0000000,   0.0000000,   0.0000000),),
#                None),
#
#    # #286
#    ('RINGLET', ((  1, 100420.17808, 0.0000000,   0.0000000,   0.0000000),),
#                None),
#
#    # #287
#    ('RINGLET', ((  1, 100451.97168, 0.0000000,   0.0000000,   0.0000000),),
#                None),
#
#    # #288
#    ('RINGLET', ((  1, 101081.94349, 0.0000000,   0.0000000,   0.0000000),),
#                None),
#
#    # #289
#    ('RINGLET', ((  1, 101190.08197, 0.0000000,   0.0000000,   0.0000000),),
#                None),
#
#    # #292
#    ('RINGLET', ((  1, 101379.30068, 0.0000000,   0.0000000,   0.0000000),),
#                None),
#
#    # #293
#    ('RINGLET', ((  1, 101482.86849, 0.0000000,   0.0000000,   0.0000000),),
#                None),
#
#    # #296
#    ('RINGLET', ((  1, 101879.53499, 0.0000000,   0.0000000,   0.0000000),),
#                None),
#
#    # #299
#    ('RINGLET', ((  1, 102122.39406, 0.0000000,   0.0000000,   0.0000000),),
#                None),
#
#    # #302
#    ('RINGLET', ((  1, 102231.65659, 0.0000000,   0.0000000,   0.0000000),),
#                None),
#
#    # #303
#    ('RINGLET', ((  1, 102245.52922, 0.0000000,   0.0000000,   0.0000000),),
#                None),
#
#    # #304
#    ('RINGLET', ((  1, 102257.61110, 0.0000000,   0.0000000,   0.0000000),),
#                None),
#
#    # #305
#    ('RINGLET', ((  1, 102283.10732, 0.0000000,   0.0000000,   0.0000000),),
#                None),
#
#    # #306
#    ('RINGLET', ((  1, 102291.06343, 0.0000000,   0.0000000,   0.0000000),),
#                None),
#
#    # #308
#    ('RINGLET', ((  1, 102405.68758, 0.0000000,   0.0000000,   0.0000000),),
#                None),
#
#    # #309
#    ('RINGLET', ((  1, 102454.79241, 0.0000000,   0.0000000,   0.0000000),),
#                None),
#
#    # #311
#    ('RINGLET', ((  1, 102578.80565, 0.0000000,   0.0000000,   0.0000000),),
#                None),
#
#    # #313
#    ('RINGLET', ((  1, 102618.48930, 0.0000000,   0.0000000,   0.0000000),),
#                None),
#
#    # #314
#    ('RINGLET', ((  1, 102622.17113, 0.0000000,   0.0000000,   0.0000000),),
#                None),
#
#    # #323
#    ('RINGLET', ((  1, 103260.33884, 0.0000000,   0.0000000,   0.0000000),),
#                None),
#
#    # #325
#    ('RINGLET', ((  1, 103340.83908, 0.0000000,   0.0000000,   0.0000000),),
#                None),
#
#    # #326
#    ('RINGLET', ((  1, 103448.48530, 0.0000000,   0.0000000,   0.0000000),),
#                None),
#
#    # #328
#    ('RINGLET', ((  1, 103452.13918, 0.0000000,   0.0000000,   0.0000000),),
#                None),
#
#    # #329
#    ('RINGLET', ((  1, 103536.20766, 0.0000000,   0.0000000,   0.0000000),),
#                None),
#
#    # #331
#    ('RINGLET', ((  1, 103772.49882, 0.0000000,   0.0000000,   0.0000000),),
#                None),
#
#    # #332
#    ('RINGLET', ((  1, 103778.78296, 0.0000000,   0.0000000,   0.0000000),),
#                None),
#
#    # #348
#    ('RINGLET', ((  1, 76457.67497, 0.0000000,   0.0000000,   0.0000000),),
#                None),
#
#    # #352
#    ('RINGLET', ((  1, 102303.00173, 0.0000000,   0.0000000,   0.0000000),),
#                None),
#
#    # #353
#    ('RINGLET', ((  1, 102305.84060, 0.0000000,   0.0000000,   0.0000000),),
#                None),
#
#
#    # #140 - ????
#    ('RINGLET', ((  1, 75845.19820, 0.0000000,   0.0000000,   0.0000000),),
#                None),
#
#    # #145 - ????
#    ('RINGLET', ((  1, 76043.29517, 0.0000000,   0.0000000,   0.0000000),),
#                None),
#
#    # #153
#    ('RINGLET', ((  1, 77349.11966, 0.0000000,   0.0000000,   0.0000000),),
#                None),
#
#    # #162
#    ('RINGLET', ((  1, 87291.76260, 0.0000000,   0.0000000,   0.0000000),),
#                None),
#
#    # #176
#    ('RINGLET', ((  1, 92366.30175, 0.0000000,   0.0000000,   0.0000000),),
#                None),
#
#    # #177
#    ('RINGLET', ((  1, 92376.71329, 0.0000000,   0.0000000,   0.0000000),),
#                None),
#
#    # #178
#    ('RINGLET', ((  1, 92395.16613, 0.0000000,   0.0000000,   0.0000000),),
#                None),
#
#    # #179
#    ('RINGLET', ((  1, 92452.82163, 0.0000000,   0.0000000,   0.0000000),),
#                None),


    ########################################
    ### OTHER SORT-OF-CIRCULAR FEATURES  ###
    ### ringfit_v1.8.Sa025S-RF-V5577.out ###
    ########################################

    ### A RING ###
    
    # 1 - Keeler OEG unpaired
    # This is paired with the A ring outer edge above

    # Keeler IEG. Note this would normally be paired with the Keeler OEG above,
    # but it's better to call the area between the OEG and the A ring OER a
    # ringlet so it gets filled in in the model.
    # From Dec 2013 CMF-V4687
    ('GAP', 'Keeler',
                ((  1, 136484.91000, 3.620000, 0.0000000,   0.0000000,   0.0000000),),
                None),
    
    # #4, #3 - Encke IEG/OEG
    ('GAP', 'Encke',
                ((  1, 133423.23793, 0.948856, 0.0000000,   0.0000000,   0.0000000),),
                ((  1, 133744.83759, 0.808255, 0.0000000,   0.0000000,   0.0000000),)),

    # #7 - A ring IER
    ('RINGLET', 'A Ring',
                ((  1, 122050.07651, 1.135272, 0.0000000,   0.0000000,   0.0000000),),
                None),
]



#===============================================================================
#
# PROFILE INFORMATION
# 
# We have various ways to create a model of the rings based on radius and
# longitude. We can use radial I/F scans, radial occultation scans, or
# manufacture a model from edge orbit information.
#
# Which method to use is controlled by the 'model_source' parameter in
# rings_config. The options are:
#
#    'voyager' - The Voyager I/F profile from IS2_P0001_V01_KM002
#    'uvis' - A UVIS stellar occulation
#    'manufacturer' - Manufacture a model using orbit information. This
#        is only valid if using the french1601 fiducial feature list.
#
#===============================================================================

_RINGS_UVIS_OCCULTATION = 'UVIS_HSP_2008_231_BETCEN_I_TAU_01KM'


#==============================================================================
# 
# RING MODEL UTILITIES
#
#==============================================================================

### Curvature ###

def rings_sufficient_curvature(obs, extend_fov=(0,0), rings_config=None):
    """Determine if the rings in an image have sufficient curvature."""
    
    logger = logging.getLogger(_LOGGING_NAME+'.rings_sufficient_curvature')

    if rings_config is None:
        rings_config = RINGS_DEFAULT_CONFIG

    set_obs_ext_bp(obs, extend_fov)
        
    radii = obs.ext_bp.ring_radius('saturn:ring').vals.astype('float')
    min_radius = np.min(radii)
    max_radius = np.max(radii)
    
    longitudes = obs.ext_bp.ring_longitude('saturn:ring').vals.astype('float') 
    min_longitude = np.min(longitudes)
    max_longitude = np.max(longitudes)

    logger.debug('Radii %.2f to %.2f Longitudes %.2f to %.2f',
                 min_radius, max_radius, 
                 min_longitude*oops.DPR, max_longitude*oops.DPR)
    
    if max_radius < RINGS_MIN_RADIUS or min_radius > RINGS_MAX_RADIUS:
        logger.debug('No main rings in image - returning bad curvature')
        return False

    min_radius = max(min_radius, RINGS_MIN_RADIUS)
    max_radius = min(max_radius, RINGS_MAX_RADIUS)
    
    # Find the approximate radius with the greatest span of longitudes
    
    best_len = 0
    best_radius = None
    best_longitudes = None

    radius_step = (max_radius-min_radius) / 10.
    longitude_step = (max_longitude-min_longitude) / 100.
    for radius in rings_generate_radii(min_radius, max_radius, 
                                       radius_resolution=radius_step):
        trial_longitudes = rings_generate_longitudes(
                                         min_longitude, max_longitude,
                                         longitude_resolution=longitude_step)
        trial_radius = np.empty(trial_longitudes.shape)
        trial_radius[:] = radius
        (new_longitudes, new_radius,
         u_pixels, v_pixels) = _rings_restrict_longitude_radius_to_obs(
                                         obs, trial_longitudes, trial_radius,
                                         extend_fov=extend_fov)
        if len(new_longitudes) > best_len:
            best_radius = radius
            best_longitudes = new_longitudes
            best_len = len(new_longitudes)
    
    if best_len == 0:
        logger.debug('No valid longitudes - returning bad curvature')
        return False    
    
    logger.debug('Optimal radius %.2f longitude range %.2f to %.2f',
                 best_radius, best_longitudes[0]*oops.DPR,
                 best_longitudes[-1]*oops.DPR)
    
    # Now for this optimal radius, find the pixel values of the minimum
    # and maximum available longitudes as well as a point halfway between.
    # Then see how far it is from the line between the extrema points
    # to the point of closest approach for the halfway point.
    
    line_radius = np.empty(3)
    line_radius[:] = best_radius
    line_longitude = np.empty(3)
    line_longitude[0] = best_longitudes[0]
    line_longitude[2] = best_longitudes[-1]
    line_longitude[1] = (line_longitude[0]+line_longitude[2])/2
    
    u_pixels, v_pixels = rings_longitude_radius_to_pixels(
                                      obs, line_longitude, line_radius)
    
    logger.debug('Linear pixels %.2f,%.2f / %.2f,%.2f / %.2f,%.2f',
                 u_pixels[0], v_pixels[0], u_pixels[1], v_pixels[1],
                 u_pixels[2], v_pixels[2])
    
    mid_pt_u = (u_pixels[0]+u_pixels[2])/2
    mid_pt_v = (v_pixels[0]+v_pixels[2])/2
    
    dist = np.sqrt((mid_pt_u-u_pixels[1])**2+(mid_pt_v-v_pixels[1])**2)
    
    if dist < rings_config['curvature_threshold']:
        logger.debug('Distance %.2f is too close for curvature', dist)
        return False
    
    logger.debug('Distance %.2f is far enough for curvature', dist)
    return True


### Fiducial Features ###

def _find_resolutions_by_a(obs, extend_fov, a):
    """Find the minimum and maximum resolutions at a given semi-major axis."""
    
    resolutions = (obs.ext_bp.ring_radial_resolution('saturn:ring').vals.
                   astype('float'))
    
    longitudes = rings_generate_longitudes(longitude_resolution=0.1*oops.RPD)

    new_long, new_rad, u, v = _rings_restrict_longitude_radius_to_obs(
                              obs, longitudes, a, extend_fov=extend_fov)

    u = u.astype('int')
    v = v.astype('int')
    feature_res = resolutions[v,u]
    if len(feature_res) == 0:
        return None, None
    min_res = np.min(feature_res)
    max_res = np.max(feature_res)
    
    return min_res, max_res

def _fiducial_is_ok(obs, feature, min_radius, max_radius, rms_gain, blur, 
                    min_sub_radius, max_sub_radius, extend_fov):
    """Decide if a fiducial feature can be used based on its RMS residual.
    
    If the residual is too large, return the amount the image would need to be
    blurred to make it OK.
    """
    if blur is None:
        blur = 1.
    a = feature[0][1]
    rms = feature[0][2]
    out_of_frame = False
    if not min_sub_radius < a < max_sub_radius:
        if not min_radius < a < max_radius:
            # It's not in the extended FOV at all
            return None, None
        # It's not in the extended FOV, but is in the original image
        out_of_frame = True
    min_res, max_res = _find_resolutions_by_a(obs, extend_fov, a)
    if max_res is None:
        return None, None # Something went wrong; we couldn't find a resolution
    if rms*rms_gain/blur > max_res:
        # Additional blurring needed
        return (rms*rms_gain/blur)/max_res, out_of_frame
    return 1., out_of_frame # OK as is
    
def rings_fiducial_features(obs, extend_fov=(0,0), rings_config=None):
    """Return a list of fiducial features in the image.
    
    We first attempt to return at least fiducial_feature_threshold features
    that satisfy resolution requirements. If we can't, then we relax the
    constraints imposed by the RMS residuals until we can and return the 
    amount that we had to relax.
    
    The number of features is based on how many are in the subset of the
    FOV that is guaranteed to be in the image. But the feature list
    returned actually includes all the features that are in the entire
    extended FOV in case they end up being useful.
    """
    
    logger = logging.getLogger(_LOGGING_NAME+'.rings_fiducial_features')

    if rings_config is None:
        rings_config = RINGS_DEFAULT_CONFIG

    set_obs_ext_bp(obs, extend_fov)

    min_features = rings_config['fiducial_feature_threshold']
    min_feature_width = rings_config['fiducial_min_feature_width']

    radii = obs.ext_bp.ring_radius('saturn:ring').vals.astype('float')
    min_radius = np.min(radii)
    max_radius = np.max(radii)
    
    min_sub_radius = np.min(radii[extend_fov[1]*2:-extend_fov[1]*2,
                                  extend_fov[0]*2:-extend_fov[0]*2])
    max_sub_radius = np.max(radii[extend_fov[1]*2:-extend_fov[1]*2,
                                  extend_fov[0]*2:-extend_fov[0]*2])

    logger.debug('Looking for features based on RMS residual vs. resolution')
    logger.debug('Extended FOV radii %.2f to %.2f', min_radius, max_radius)
    logger.debug('Internal FOV radii %.2f to %.2f', min_sub_radius, max_sub_radius) 

    resolutions = (obs.ext_bp.ring_radial_resolution('saturn:ring').vals.
                   astype('float'))

    min_res = np.min(resolutions)
    max_res = np.max(resolutions)
    
    logger.debug('Resolution %.2f to %.2f', min_res, max_res)
    
    rms_gain = rings_config['fiducial_rms_gain']
    
    blur = None
    blur_list = []
    
    # We do two phases - the first one is to determine the amount of blur, if
    # any. If there is no blur needed, we exit the loop early. Otherwise, 
    # during the second phase we apply the blur.
    for phase in [0,1]:
        logger.debug('Trying blur %s', str(blur))
        
        feature_list = []
        best_blur = None
        num_features = 0
        num_features_in_frame = 0
        for fiducial_feature in _RINGS_FIDUCIAL_FEATURES_FRENCH2016:
            entry_type_str, feature_name, inner, outer = fiducial_feature
            entry_type_list = entry_type_str.split('_')
            entry_type = entry_type_list[0]
            # Eliminate any features that don't match the observation date
            if len(entry_type_list) > 1:
                assert len(entry_type_list) == 3
                start_date = cspice.utc2et(entry_type_list[1])
                end_date = cspice.utc2et(entry_type_list[2])
                if not (start_date < obs.midtime < end_date):
                    continue
            pretty_name = feature_name
            if pretty_name is None:
                pretty_name = 'UNNAMED'
            
            inner_out_of_frame = False
            outer_out_of_frame = False
            ret_inner = None
            ret_outer = None
            if inner is not None:
                ret_inner, inner_out_of_frame = _fiducial_is_ok(
                                            obs, inner, min_radius, max_radius, 
                                            rms_gain, blur, 
                                            min_sub_radius, max_sub_radius,
                                            extend_fov)
                if ret_inner is None or ret_inner != 1.:
                    # If more blurring is required, then it's not a good 
                    # candidate during this phase.
                    inner = None
            if outer is not None:
                ret_outer, outer_out_of_frame = _fiducial_is_ok(
                                            obs, outer, min_radius, max_radius, 
                                            rms_gain, blur, 
                                            min_sub_radius, max_sub_radius,
                                            extend_fov)
                if ret_outer is None or ret_outer != 1.:
                    # If more blurring is required, then it's not a good 
                    # candidate during this phase
                    outer = None

            # Features aren't THAT big, so just use the resolution for the 
            # inner or outer, whichever we have
            if inner is not None:       
                (min_res_inner_outer, 
                 max_res_inner_outer) = _find_resolutions_by_a(
                                              obs, extend_fov, inner[0][1])
            elif outer is not None:
                (min_res_inner_outer, 
                 max_res_inner_outer) = _find_resolutions_by_a(
                                              obs, extend_fov, outer[0][1])

            # If there is a full gap or ringlet, see if it's big enough to be
            # readily seen.
            force_keep_feature = False  
            if inner is not None and outer is not None:
                # See if the gap or ringlet is too small to be seen in
                # the image
                feature_width = ((outer[0][1]-inner[0][1]) / 
                                 min_res_inner_outer)
                if feature_width < min_feature_width:
                    logger.debug(
                         'Ignoring complete %s %s %.2f to %.2f - '+
                         'feature too narrow (%.2f pixels)',
                         pretty_name, entry_type, inner[0][1], outer[0][1],
                         feature_width)
                    # However, in the special case of the Huygen Gap,
                    # we can go ahead and keep the inner edge because that's
                    # the B ring outer edge and it's really visible.
                    if pretty_name == 'Huygens' and entry_type == 'GAP':
                        outer = None
                        force_keep_feature = True
                    # We do the same thing for the A Ring outer edge
                    elif (pretty_name.startswith('Keeler-A Ring') and 
                          entry_type == 'RINGLET'):
                        inner = None
                        force_keep_feature = True
                    else:
                        continue

            # For single-sided features, see if there is another feature that
            # is too close. If there is, then throw away the current feature
            # because it won't be readily distinguishable in the real image.
            
<<<<<<< HEAD
            if (inner is None) != (outer is None):
=======
            #### XXXX ### THIS IS NOT WORKING W1466448054_1
            
            if (inner is None) != (outer is None) and not force_keep_feature:
>>>>>>> 207ab48b
                feature = inner
                if feature is None:
                    feature = outer
                    
                bad = False
                for fiducial_feature2 in _RINGS_FIDUCIAL_FEATURES_FRENCH2016:
                    (entry_type_str2, feature_pretty_name, inner2, 
                     outer2) = fiducial_feature2
                    if fiducial_feature == fiducial_feature2:
                        continue
                    # If the feature we're going to compare against is itself
                    # too narrow to be seen, then don't bother with the 
                    # comparison
                    if inner2 is not None and outer2 is not None:
                        feature_width = ((outer2[0][1]-inner2[0][1]) / 
                                         min_res_inner_outer)
                        if feature_width < min_feature_width:
                            continue
                    for inner_outer2 in [inner2, outer2]:
                        if inner_outer2 is None:
                            continue
                        feature_dist_pix = abs(inner_outer2[0][1]-
                            feature[0][1]) / min_res_inner_outer
                        if (feature_dist_pix < min_feature_width):
                            logger.debug(
                             'Ignoring partial %s %s %.2f - '+
                             'feature too close to another '+
                             '(a=%.2f, %.2f pixels)',
                             pretty_name, entry_type, feature[0][1],
                             inner_outer2[0][1], feature_dist_pix)
                            bad = True
                    if bad:
                        break
                if bad:
                    continue
                
            # Everything is going well...we can at least use this to determine
            # the blur amount
            if ret_inner is not None and ret_inner != 1.:
                blur_list.append(ret_inner)
            if ret_outer is not None and ret_outer != 1.:
                blur_list.append(ret_outer)

            # And maybe we can even use it as a real feature right now
            if inner is not None or outer is not None:
                feature_list.append((entry_type, feature_name, inner, outer))

            if inner is not None:
                logger.debug(
                     'Keeping inner feature %s %s %.2f (out of frame %s)', 
                     pretty_name, entry_type, inner[0][1],
                     str(inner_out_of_frame))
                num_features += 1
                if not inner_out_of_frame:
                    num_features_in_frame += 1
            if outer is not None:
                logger.debug(
                     'Keeping outer feature %s %s %.2f (out of frame %s)', 
                     pretty_name, entry_type, outer[0][1],
                     str(outer_out_of_frame))
                if outer is not None:
                    num_features += 1
                if not outer_out_of_frame:
                    num_features_in_frame += 1

        if num_features_in_frame >= min_features:
            logger.debug('Found enough (%d vs. %d) features in frame',
                         num_features_in_frame, min_features)
            break

        if phase == 1:
            break

        blur_list.sort()
        
        if len(blur_list) < min_features-num_features_in_frame:
            logger.debug('Not enough (%d vs. %d) features in frame to try '+
                         'blurring', len(blur_list), 
                         min_features-num_features_in_frame)
            break
        
        blur = blur_list[min_features-num_features_in_frame-1]

    if blur is not None:
        blur = blur/rms_gain
            
    logger.debug('Returning %d fiducial features, %d in frame, blur %s',
                 num_features, num_features_in_frame, str(blur))

    return num_features_in_frame, feature_list, blur


# Given an I/F or occultation profile, blur out the areas that aren't
# associated with fiducial features.

_RING_VOYAGER_IF_DATA = None
_RING_UVIS_OCC_DATA = None

def _blur_ring_radial_data(tab, resolution):
    min_blur = 10. # km - Don't blur anything closer than this
    max_blur = 100. # km
    blur_copy = 10
    radial_resolution = 1.
    domain = tab.domain()
    start_radius, end_radius = domain
    new_radius = rings_generate_radii(start_radius, end_radius, 
                                      radius_resolution=radial_resolution)
    data = tab(new_radius)
    blurred_data = data.copy()
    
    # Blur 2-sigma over 100 km (50 km each side)
#    _data = filt.gaussian_filter(data, blur_sigma)
#    blurred_data = np.zeros(data.shape)
#    # Now copy in the original data if near a fiducial feature
#    for fiducial_feature in _RINGS_FIDUCIAL_FEATURES:
#        location, resolution = fiducial_feature
#        x = location - domain[0]
#        x1 = max(x-blur_copy, 0)
#        x2 = min(x+blur_copy, domain[1])
#        blurred_data[x1:x2+1] = data[x1:x2+1]

    # Compute the distance to the nearest fiducial feature
    fiducial_dist = np.zeros(new_radius.shape) + 1e38
    for fiducial_feature in _RINGS_FIDUCIAL_FEATURES:
        location, resolution = fiducial_feature
        temp_dist = np.zeros(new_radius.shape) + location
        temp_dist = np.abs(temp_dist-new_radius)
        fiducial_dist = np.minimum(fiducial_dist, temp_dist)
    
    num_blur = int((max_blur-min_blur) / radial_resolution)
    for dist in xrange(num_blur):
        blur_amt = float(dist)
        one_blur = filt.gaussian_filter(data, blur_amt)
        replace_bool = fiducial_dist >= (dist+min_blur)
        blurred_data[replace_bool] = one_blur[replace_bool]
    
#    fig = plt.figure()
#    ax = fig.add_subplot(111)
##    plt.plot(new_radius, fiducial_dist, '-', color='black')
#    plt.plot(new_radius, data, '-', color='#ff4040')
#    plt.plot(new_radius, blurred_data, '-', color='black')
#    plt.show()
    
    return blurred_data, start_radius, end_radius, radial_resolution

def _compute_ring_radial_data(source, resolution):
    assert source in ('voyager', 'uvis')
    
    if source == 'voyager':
        global _RING_VOYAGER_IF_DATA
        if not _RING_VOYAGER_IF_DATA:
            if_table = PdsTable(os.path.join(CB_SUPPORT_FILES_ROOT,
                                             'IS2_P0001_V01_KM002.LBL'))
            _RING_VOYAGER_IF_DATA = Tabulation(
                   if_table.column_dict['RING_INTERCEPT_RADIUS'],
                   if_table.column_dict['I_OVER_F'])
        tab = _RING_VOYAGER_IF_DATA

    if source == 'uvis':
        global _RING_UVIS_OCC_DATA
        if not _RING_UVIS_OCC_DATA:
            occ_root = os.path.join(COUVIS_8XXX_ROOT, 'COUVIS_8001', 'DATA',
                                    'EASYDATA')
            occ_file = os.path.join(occ_root, _RINGS_UVIS_OCCULTATION+'.LBL')
            label = PdsTable(occ_file)
            data = (1.-np.e**-label.column_dict['NORMAL OPTICAL DEPTH'])
            _RING_UVIS_OCC_DATA = Tabulation(
                   label.column_dict['RING_RADIUS'],
                   data)
        tab = _RING_UVIS_OCC_DATA

    ret = _blur_ring_radial_data(tab, resolution)
    
    return ret


def _make_ephemeris_radii(obs, descr_list):
    orig_radii = obs.ext_bp.ring_radius('saturn:ring')

    last_radii = orig_radii
        
    for descr in descr_list:
        if len(descr) == 6: # First entry
            mode, main_a, rms, amp, long_peri, rate_peri = descr
        else:
            mode, amp, long_peri, rate_peri = descr

        if mode > 90:
            mode -= 90
                    
        last_radii = obs.ext_bp.radial_mode(
                            last_radii.key,
                            mode, _RINGS_FIDUCIAL_FEATURES_FRENCH2016_EPOCH, 
                            amp, long_peri*oops.RPD, 
                            rate_peri*oops.RPD/86400.)

    return last_radii

def _shade_antialias(radii, a, shade_above, resolutions, max=1.):
    # The anti-aliasing shade
    # If we're shading the main object above, then the anti-aliasing
    # is shaded below!
    if shade_above:
        shade_sign = -1.
    else:
        shade_sign = 1.

    shade = 1.-shade_sign*(radii-a)/resolutions
    # Since the radius is actually the middle of a pixel, when radii==a the
    # shading should be 0.5! Only if a is 0.5*resolution beyond the radius
    # should it be 1.
    shade -= 0.5
    
    shade[shade < 0.] = 0.
    shade[shade > 1.] = 0.
    shade *= max
    
    return shade
    
def _shade_model(model, radii, a, shade_above, radius_width_km, resolutions,
                 feature_list_by_a):
    # shade_above == True means shade towards larger a
    # The primary shade - the hard edge and shade away from it
    logger = logging.getLogger(_LOGGING_NAME+'._shade_model')

    if shade_above:
        shade_sign = 1.
    else:
        shade_sign = -1.
        
    # Check to see if there is another feature that's going to be in the way
    for other_a, other_type in feature_list_by_a:
        if (shade_sign*(other_a-a) > 0 and 
            shade_sign*(other_a-a) < radius_width_km):
            # Change the width of the feature so it doesn't conflict
            radius_width_km = abs(other_a-a)/2
            logger.debug(
                 'Fixing conflicting feature at %.2f vs. %.2f, new width %.2f', 
                 a, other_a, radius_width_km)
    shade = 1.-shade_sign*(radii-a)/radius_width_km
    shade[shade < 0.] = 0.
    shade[shade > 1.] = 0.
    
    shade_anti = _shade_antialias(radii, a, shade_above, resolutions)
    
    return model + shade + shade_anti

def _compute_model_ephemeris(obs, feature_list, label_avoid_mask, 
                             in_front_mask, extend_fov, rings_config):
    logger = logging.getLogger(_LOGGING_NAME+'._compute_model_ephemeris')

    radii = obs.ext_bp.ring_radius('saturn:ring').vals.astype('float')
    longitudes = obs.ext_bp.ring_longitude('saturn:ring').vals.astype('float')
    resolutions = (obs.ext_bp.ring_radial_resolution('saturn:ring').vals.
                   astype('float'))
    
    min_radius = np.min(radii)
    max_radius = np.max(radii)

    min_res = np.min(resolutions)
    
    radius_width_pix = rings_config['fiducial_ephemeris_width']
    radius_width_km = radius_width_pix * min_res
    
    model = np.zeros((obs.data.shape[0]+extend_fov[1]*2,
                      obs.data.shape[1]+extend_fov[0]*2),
                     dtype=np.float32)
    model_text = np.zeros(model.shape, dtype=np.bool)
    text_im = Image.frombuffer('L', (model_text.shape[1], 
                                     model_text.shape[0]), 
                               model_text, 'raw', 'L', 0, 1)
    text_draw = ImageDraw.Draw(text_im)
    
    if label_avoid_mask is not None:
        label_avoid_mask = label_avoid_mask.copy()
    else:
        label_avoid_mask = np.zeros(model.shape, dtype=np.bool)

    # This gives a margin around bodies and also solves a problem with
    # border_atop while masked with bodies
    in_front_mask = filt.maximum_filter(in_front_mask, 5)

    # Create an array of distances from the center pixel - always try to put
    # text labels as close to the center as possible to minimize the chance
    # of going off the edge.
    axis1 = np.tile(np.arange(float(model.shape[1]))-model.shape[1]//2,
                    model.shape[0]).reshape(model.shape)
    axis2 = np.repeat(np.arange(float(model.shape[0]))-model.shape[0]//2,
                      model.shape[1]).reshape(model.shape)
    dist_from_center = axis1**2+axis2**2
    # Don't do anything too close to the top or bottom edges because text
    # has height
    dist_from_center[:5,:] = 1e38
    dist_from_center[-5:,:] = 1e38
        
    feature_list_by_a = []
    for entry_type, feature_name, inner, outer in feature_list:
        if inner is not None:
            feature_list_by_a.append((inner[0][1], 
                                      'IEG' if entry_type == 'GAP' else 'IER'))
        if outer is not None:
            feature_list_by_a.append((outer[0][1], 
                                      'OEG' if entry_type == 'GAP' else 'OER'))
    feature_list_by_a.sort(key=lambda x: x[0], reverse=True)

    # Do gaps first, because gaps might actually have ringlets inside of them.
    # Then go back and add the ringlets, which might fill in the gaps.
    for do_type in ['GAP', 'RINGLET']:
        for entry_type, feature_name, inner, outer in feature_list:
            pretty_name = feature_name
            if pretty_name is None:
                pretty_name = 'UNNAMED'
            if entry_type != do_type:
                continue
            inner_radii = None
            inner_radii_bp = None
            outer_radii = None  
            outer_radii_bp = None
            text_name_list = []
            intersect_list = []
            if (inner is not None and outer is not None and
                entry_type == 'RINGLET'):
                # If we have a full ringlet, find both edges even if one
                # of them is off the image so we can fill it in solid
                # later
                inner_a = inner[0][1]
                outer_a = outer[0][1]
                if (min_radius < inner_a < max_radius or
                    min_radius < outer_a < max_radius):
                    inner_radii_bp = _make_ephemeris_radii(obs, inner)
                    outer_radii_bp = _make_ephemeris_radii(obs, outer)
            else:
                if inner is not None:
                    inner_a = inner[0][1]
                    if min_radius < inner_a < max_radius:
                        inner_radii_bp = _make_ephemeris_radii(obs, inner)
                if outer is not None:
                    outer_a = outer[0][1]
                    if min_radius < outer_a < max_radius:
                        outer_radii_bp = _make_ephemeris_radii(obs, outer)
            if inner_radii_bp is not None:
                inner_radii = inner_radii_bp.vals.astype('float')
                inner_radii[in_front_mask] = 0.
            if outer_radii_bp is not None:
                outer_radii = outer_radii_bp.vals.astype('float')
                outer_radii[in_front_mask] = 0.
            if (inner_radii is not None and outer_radii is not None
                and entry_type == 'RINGLET'):
                # We have both edges for a ringlet - just make it solid
                logger.debug('Adding %s %s a=%.2f to %.2f', 
                             pretty_name, entry_type, inner_a, outer_a)
                inner_above = inner_radii >= inner_a
                outer_below = outer_radii <= outer_a
                intersect = np.logical_and(inner_above, outer_below)
                intersect[in_front_mask] = False
                model[intersect] += 1.
                shade = _shade_antialias(inner_radii, inner_a, False,
                                         resolutions, max=0.5)
                model += shade
                shade = _shade_antialias(outer_radii, outer_a, True,
                                         resolutions, max=0.5)
                model += shade
                if (feature_name and 
                    feature_name.upper().startswith('KEELER-A RING')):
                    # We need to fake this one out - it's really the Keeler
                    # OEG and the A Ring outer edge
                    intersect = obs.ext_bp.border_atop(
                                          inner_radii_bp.key,
                                          inner_a).vals.astype('bool')
                    intersect[in_front_mask] = False
                    intersect_list.append(intersect)
                    text_name_list.append('Keeler OEG')
                    intersect = obs.ext_bp.border_atop(
                                          outer_radii_bp.key,
                                          outer_a).vals.astype('bool')
                    intersect[in_front_mask] = False
                    intersect_list.append(intersect)
                    text_name_list.append('A Ring Outer Edge')                        
                else:
                    intersect_list.append(intersect)
                    if feature_name:
                        text_name_list.append(feature_name + ' ' + 
                                              entry_type.capitalize())
                    else:
                        text_name_list.append('a=%.2f-%.2f %s' % 
                              (inner_a, outer_a, entry_type.capitalize()))
            else:
                named_full_gap = False
                if (inner_radii is not None and outer_radii is not None and
                    entry_type == 'GAP'):
                    if (feature_name and 
                        feature_name.upper().startswith('HUYGENS')):
                        # We need to fake this one out - it's really the B Ring
                        # OE and the Huygens Gap outer edge
                        intersect = obs.ext_bp.border_atop(
                                              inner_radii_bp.key,
                                              inner_a).vals.astype('bool')
                        intersect[in_front_mask] = False
                        intersect_list.append(intersect)
                        text_name_list.append('B Ring Outer Edge')
                        intersect = obs.ext_bp.border_atop(
                                              outer_radii_bp.key,
                                              outer_a).vals.astype('bool')
                        intersect[in_front_mask] = False
                        intersect_list.append(intersect)
                        text_name_list.append('Huygens OEG')                        
                        named_full_gap = True
                    else:
                        # Go ahead and name the full gap here even though we're 
                        # going to shade the edges separately later
                        inner_above = inner_radii >= inner_a
                        outer_below = outer_radii <= outer_a
                        intersect = np.logical_and(inner_above, outer_below)
                        intersect[in_front_mask] = False
                        intersect_list.append(intersect)
                        if feature_name:
                            text_name_list.append(feature_name + ' Gap')
                        else:
                            text_name_list.append('a=%.2f-%.2f Gap' % (inner_a, 
                                                                       outer_a))
                        named_full_gap = True
                    # Fall through to...
                if inner_radii is not None:
                    # Isolated inner ringlet edge or isolated/full gap edge
                    shade_above = entry_type == 'RINGLET'
                    logger.debug('Adding %s inner %s a=%.2f shade_above %d',
                                 pretty_name, entry_type, inner_a, shade_above)
                    model = _shade_model(model, inner_radii, inner_a, 
                                         shade_above, radius_width_km, 
                                         resolutions, feature_list_by_a)
                    if not named_full_gap:
                        intersect = obs.ext_bp.border_atop(
                                              inner_radii_bp.key,
                                              inner_a).vals.astype('bool')
                        intersect[in_front_mask] = False
                        intersect_list.append(intersect)
                        if (feature_name and 
                            feature_name.upper().startswith('KEELER-A RING')):
                            text_name_list.append('Keeler OEG')
                        else:
                            feature_name_sfx = ('IER' if entry_type == 'RINGLET' 
                                                      else 'IEG')
                            if feature_name:
                                text_name_list.append(feature_name + ' ' +
                                                      feature_name_sfx) 
                            else:
                                text_name_list.append(('a=%.2f' % inner_a) + 
                                                      ' ' + feature_name_sfx)                     
                if outer_radii is not None:
                    # Isolated outer ringlet edge or isolated/full gap edge
                    shade_above = entry_type == 'GAP'
                    logger.debug('Adding %s outer %s a=%.2f shade_above %d',
                                 pretty_name, entry_type, outer_a, shade_above)
                    model = _shade_model(model, outer_radii, outer_a, 
                                         shade_above, radius_width_km, 
                                         resolutions, feature_list_by_a)
                    if not named_full_gap:
                        intersect = obs.ext_bp.border_atop(
                                              outer_radii_bp.key,
                                              outer_a).vals.astype('bool')
                        intersect[in_front_mask] = False
                        intersect_list.append(intersect)
                        if (feature_name and 
                            feature_name.upper().startswith('KEELER-A RING')):
                            text_name_list.append('A Ring Outer Edge')
                        else:
                            feature_name_sfx = ('OER' if entry_type == 'RINGLET' 
                                                      else 'OEG')
                            if feature_name:
                                text_name_list.append(feature_name + ' ' +
                                                      feature_name_sfx) 
                            else:
                                text_name_list.append(('a=%.2f' % outer_a) + 
                                                      ' ' + feature_name_sfx)                     

            # Now find a good place for each label that doesn't overlap other
            # labels and doesn't overlap text from previous model steps
            for text_name, intersect in zip(text_name_list, intersect_list):
                text_size = text_draw.textsize(text_name+'->')
                dist = dist_from_center.copy()
                dist[np.logical_not(intersect)] = 1e38
                first_u = None
                first_v = None
                first_text = None
                u = None
                v = None
                while np.any(dist != 1e38):
                    # Find the closest good pixel to the image center
                    v,u = np.unravel_index(np.argmin(dist), dist.shape)
                    raw_v, raw_u = v,u
                    if (text_size[1]/2 <= v <
                        model_text.shape[0]-text_size[1]/2):
                        v -= text_size[1]/2
                        if u > model_text.shape[1]/2:
                            u = u-text_size[0]
                            text = text_name + '->'
                        else:
                            text = '<-' + text_name
                        if first_u is None:
                            first_u = u
                            first_v = v
                            first_text = text
                        # Check for conflicts with existing labels
                        if (not np.any(
                          label_avoid_mask[
                                   max(v-3,0):
                                   min(v+text_size[1]+3, 
                                       label_avoid_mask.shape[0]),
                                   max(u-3,0):
                                   min(u+text_size[0]+3, 
                                       label_avoid_mask.shape[1])])):
                            break
                    # We're overlapping with existing text! Or V is too close
                    # to the edge.
                    dist[max(raw_v-3,0):
                         min(raw_v+3,model_text.shape[0]),
                         max(raw_u-3,0):
                         min(raw_u+3,model_text.shape[1])] = 1e38
                    u = None
                    
                if u is None:
                    # We give up - just use the first one we found
                    u = first_u
                    v = first_v
                    text = first_text
                
                if u is not None:
                    text_draw.text((u,v), text, fill=1)
                    label_avoid_mask[v:v+text_size[1],
                                     u:u+text_size[0]] = True

    model_text = (np.array(text_im.getdata()).astype('bool').
                  reshape(model_text.shape))

    return model, model_text

#===============================================================================
# 
# CREATE THE MODEL
#
#===============================================================================

def rings_create_model(obs, extend_fov=(0,0), always_create_model=False,
                       label_avoid_mask=None,
                       bodies_model_list=None,
                       rings_config=None):
    """Create a model for the rings.

    The rings model is created by interpolating from the Voyager I/F
    profile. Portions in Saturn's shadow are removed.

    If there are no rings in the image or they are entirely in shadow,
    return None. Also return None if the curvature is insufficient or there
    aren't enough fiducial features in view and always_create_model is False.
    
    Inputs:
        obs                    The Observation.
        extend_fov             The amount beyond the image in the (U,V)
                               dimension to model rings.
        always_create_model    True to always return a model even if the 
                               curvature is insufficient or there aren't
                               enough fiducial features.
        label_avoid_mask       A mask giving places where text labels should
                               not be placed (i.e. labels from another
                               model are already there). None if no mask.
        bodies_model_list      A list of (body_model, body_metadata, body_text)
                               that is used to remove parts of the ring model 
                               that are behind a body. None if this is not
                               desired.
        rings_config           Configuration parameters. None uses the default.

    Returns:
        metadata           A dictionary containing information about the
                           offset result:
            'shadow_bodies'         The list of Bodies that shadow the rings.
            'curvature_ok'          True if the curvature is sufficient for 
                                    correlation.
            'emission_ok'           True if the emission angle is sufficient 
                                    for correlation.
            'num_good_fiducial_features'
                                    The number of fiducial features that are
                                    fully contained within the sub-image
                                    guaranteed to be visible even with
                                    extended_fov.
            'fiducial_features'     The list of fiducial features in the 
                                    extended FOV.
            'fiducial_blur'         The amount the RMS residual of the features
                                    had to be reduced in order to get enough.
                                    1 means nothing was reduced. Otherwise
                                    a number < 1.
            'fiducial_features_ok'  True if the number of fidcual features
                                    is greater than the threshold.
            'start_time'            The time (s) when rings_create_model
                                    was called.
            'end_time'              The time (s) when rings_create_model
                                    returned.

    """
    start_time = time.time()
    
    logger = logging.getLogger(_LOGGING_NAME+'.rings_create_model')

    if rings_config is None:
        rings_config = RINGS_DEFAULT_CONFIG
        
    assert rings_config['model_source'] in ('uvis', 'voyager', 'ephemeris')
    
    metadata = {}
    metadata['shadow_bodies'] = []
    metadata['curvature_ok'] = False
    metadata['emission_ok'] = False
    metadata['num_good_fiducial_features'] = 0
    metadata['fiducial_features'] = []
    metadata['fiducial_features_ok'] = False
    metadata['fiducial_blur'] = None
    metadata['start_time'] = start_time
    
    set_obs_ext_bp(obs, extend_fov)

    radii = obs.ext_bp.ring_radius('saturn:ring').vals.astype('float')

    min_radius = np.min(radii)
    max_radius = np.max(radii)
        
    logger.info('Radii %.2f to %.2f', min_radius, max_radius)
        
    if max_radius < RINGS_MIN_RADIUS or min_radius > RINGS_MAX_RADIUS:
        logger.info('No main rings in image - aborting')
        metadata['end_time'] = time.time()
        return None, metadata, None
    
    emission = obs.ext_bp.emission_angle('saturn:ring').vals.astype('float')
    good_mask = np.logical_and(radii >= RINGS_MIN_RADIUS,
                               radii <= RINGS_MAX_RADIUS)
    min_emission = np.min(np.abs(emission[good_mask]*oops.DPR-90))
    if min_emission < rings_config['emission_threshold']:
        logger.info('Minimum emission angle %.2f from 90 too close to ring '+
                    'plane - aborting', min_emission)
        return None, metadata, None

    logger.debug('Minimum emission angle %.2f from 90 OK', min_emission)
    metadata['emission_ok'] = True

    if not rings_sufficient_curvature(obs, extend_fov=extend_fov, 
                                      rings_config=rings_config):
        logger.info('Too little curvature')
        if not always_create_model:
            metadata['end_time'] = time.time()
            return None, metadata, None
    else:
        logger.info('Curvature OK')
        metadata['curvature_ok'] = True     
   
    num_features, fiducial_features, fiducial_blur = rings_fiducial_features(
                                         obs, extend_fov, rings_config)
    metadata['num_good_fiducial_features'] = num_features
    metadata['fiducial_features'] = fiducial_features
    metadata['fiducial_blur'] = fiducial_blur
    
    fiducial_features_ok = (num_features >=
                            rings_config['fiducial_feature_threshold'])
    metadata['fiducial_features_ok'] = fiducial_features_ok
    
    if not fiducial_features_ok:
        logger.info('Insufficient number (%d) of in-frame fiducial features', 
                    num_features)
        if not always_create_model:
            metadata['end_time'] = time.time()
            return None, metadata, None
    else:
        logger.info('Enough fiducial features (%d)', num_features)
    
    model_source = rings_config['model_source']
    if model_source != 'ephemeris':
        assert False # Not currently tested
        radii = obs.ext_bp.ring_radius('saturn:ring').vals.astype('float')
        radii = radii.copy()
        
        radii[radii < RINGS_MIN_RADIUS] = 0
        radii[radii > RINGS_MAX_RADIUS] = 0
        
        ret = _compute_ring_radial_data(model_source, 0.) # XXX
        radial_data, start_radius, end_radius, radial_resolution = ret
    
        radii[radii < start_radius] = 0
        radii[radii > end_radius] = 0
    
        radial_index = np.round((radii-start_radius)/radial_resolution)
        radial_index = np.clip(radial_index, 0, radial_data.shape[0]-1)
        radial_index = radial_index.astype('int')
        model = radial_data[radial_index]
        model_text = np.zeros(model.shape, dtype=np.uint8)
    else:
        in_front_mask = np.zeros(radii.shape, dtype=np.bool)
        if bodies_model_list is not None:
            # Erase from the model any location where the rings are further from
            # the observer than a body
            rings_dist = obs.ext_bp.distance('saturn:ring').vals.astype('float')
            for body_model, body_metadata, body_text in bodies_model_list:
                body_dist = body_metadata['inventory']['range']
                in_front_mask[((rings_dist>body_dist) & 
                               (body_model != 0))] = True
    
        model, model_text = _compute_model_ephemeris(obs, fiducial_features,
                                                     label_avoid_mask,
                                                     in_front_mask,
                                                     extend_fov, rings_config)
    
    if not np.any(model):
        logger.info('Model is empty - aborting')
        metadata['end_time'] = time.time()
        return None, metadata, None
    
    shadow_body_list = []
    
    if rings_config['remove_saturn_shadow']:
        saturn_shadow = obs.ext_bp.where_inside_shadow('saturn:ring',
                                                       'saturn').vals
        if np.any(saturn_shadow):
            shadow_body_list.append('SATURN')
            model[saturn_shadow] = 0
            if not np.any(model):
                logger.info('Rings completely shadowed by SATURN - aborting')
                metadata['end_time'] = time.time()
                return None, metadata, None
            logger.info('Rings partially shadowed by SATURN')

    if rings_config['remove_body_shadows']:
        for body_name in _RINGS_SHADOW_BODY_LIST:
            shadow = obs.ext_bp.where_inside_shadow('saturn:ring',
                                                    body_name).vals
            if np.any(shadow):
                shadow_body_list.append(body_name)
                model[shadow] = 0
                if not np.any(model):
                    logger.info('Rings completely shadowed by %s - aborting', 
                                body_name)
                    metadata['end_time'] = time.time()
                    return None, metadata, None
                logger.info('Rings partially shadowed by %s', body_name)
    
    metadata['shadow_bodies'] = shadow_body_list
    
    if not np.any(model):
        logger.info('Rings are entirely shadowed - returning null model')
        metadata['end_time'] = time.time()
        return None, metadata, None
    
    metadata['end_time'] = time.time()
    return model, metadata, model_text

def rings_create_model_from_image(obs, extend_fov=(0,0), data=None):
    """Create a model for the rings from a radial scan of this image.
    
    Inputs:
        obs                    The Observation.

    Returns:
        The model.
    """
    logger = logging.getLogger(_LOGGING_NAME+'.rings_create_model_from_image')

    if data is None:
        data = obs.data
    
    # We really want to use the normal BP, but we use the extended one because
    # the BP will be computed elsewhere and we will save time by only
    # computing it once. We can extract the normal radius BP by taking
    # a subarray of the extended one.
    set_obs_ext_bp(obs, extend_fov)

    bp_radii = obs.ext_bp.ring_radius('saturn:ring').vals.astype('float')
    bp_radii = bp_radii[extend_fov[1]:extend_fov[1]+data.shape[0],
                        extend_fov[0]:extend_fov[0]+data.shape[1]]
    min_radius = max(np.min(bp_radii), RINGS_MIN_RADIUS)
    max_radius = min(np.max(bp_radii), RINGS_MAX_RADIUS)

    diag = np.sqrt(data.shape[0]*data.shape[1])
    
    radius_resolution = (max_radius-min_radius) / diag

    # XXX This will have a problem with wrap-around
    bp_longitude = obs.ext_bp.ring_longitude('saturn:ring').vals.astype('float')
    bp_longitude = bp_longitude[extend_fov[1]:extend_fov[1]+data.shape[0],
                                extend_fov[0]:extend_fov[0]+data.shape[1]]
    min_longitude = np.min(bp_longitude)
    max_longitude = np.max(bp_longitude)
    longitude_resolution = (max_longitude-min_longitude) / diag

    logger.info('Image radii %.2f to %.2f res %.3f / '+
                'longitudes %.2f to %.2f, res %.5f', 
                min_radius, max_radius, radius_resolution,
                min_longitude*oops.DPR, max_longitude*oops.DPR,
                longitude_resolution*oops.DPR)

    reproj = rings_reproject(
            obs, data=data,
            radius_range=(min_radius,max_radius),
            radius_resolution=radius_resolution,
            longitude_range=(min_longitude,max_longitude),
            longitude_resolution=longitude_resolution,
#            zoom_amt=1,
            omit_saturns_shadow=False,
            image_only=True,
            mask_fill_value=None)
    
    reproj_img = reproj['img']
    radial_scan = ma.median(reproj_img, axis=1)
    
    radii = rings_generate_radii(min_radius, max_radius, 
                                 radius_resolution=radius_resolution)
    
    max_radius = np.max(radii)
    bp_radii[bp_radii > max_radius] = max_radius

    interp = sciinterp.interp1d(radii, radial_scan)
    model = interp(bp_radii)
    model[bp_radii > max_radius] = 0.
    
    return model

#==============================================================================
# 
# RING REPROJECTION UTILITIES
#
#==============================================================================

##
# Non-F-ring-specific routines
##


def rings_generate_longitudes(longitude_start=0.,
                              longitude_end=_RINGS_MAX_LONGITUDE,
                              longitude_resolution=
                                    _RINGS_DEFAULT_REPRO_LONGITUDE_RESOLUTION):
    """Generate a list of longitudes.
    
    The list will be on longitude_resolution boundaries and is guaranteed to
    not contain a longitude less than longitude_start or greater than
    longitude_end."""
    longitude_start = (np.ceil(longitude_start/longitude_resolution) *
                       longitude_resolution)
    longitude_end = (np.floor(longitude_end/longitude_resolution) *
                     longitude_resolution)
    return np.arange(longitude_start, longitude_end+_RINGS_LONGITUDE_SLOP,
                     longitude_resolution)

def rings_generate_radii(radius_inner, radius_outer,
                         radius_resolution=
                             _RINGS_DEFAULT_REPRO_RADIUS_RESOLUTION):
    """Generate a list of radii (km)."""
    return np.arange(radius_inner, radius_outer+_RINGS_RADIUS_SLOP,
                     radius_resolution)

def _rings_restrict_longitude_radius_to_obs(obs, longitude, radius,
                                            offset=None, extend_fov=None):
    """Restrict the list of longitude and radius to those present
    in the image. Also return the U,V coordinate of each longitude,radius
    pair."""
    longitude = np.asarray(longitude)
    radius = np.asarray(radius)
    if radius.shape == ():
        new_radius = np.empty(longitude.shape)
        new_radius[:] = radius
        radius = new_radius 
    
    offset_u = 0
    offset_v = 0
    if offset is not None:
        offset_u, offset_v = offset
        
    set_obs_ext_bp(obs, extend_fov)
    bp = obs.ext_bp
    u_min = 0
    v_min = 0
    u_max = obs.data.shape[1]-1 + obs.extend_fov[0]*2
    v_max = obs.data.shape[0]-1 + obs.extend_fov[1]*2

    bp_radius = bp.ring_radius('saturn:ring').vals.astype('float')
    bp_longitude = bp.ring_longitude('saturn:ring').vals.astype('float')
    
    min_bp_radius = np.min(bp_radius)
    max_bp_radius = np.max(bp_radius)
    min_bp_longitude = np.min(bp_longitude)
    max_bp_longitude = np.max(bp_longitude)
    
    # First pass restriction so rings_longitude_radius_to_pixels will run
    # faster
    goodr = np.logical_and(radius >= min_bp_radius, radius <= max_bp_radius)
    goodl = np.logical_and(longitude >= min_bp_longitude,
                           longitude <= max_bp_longitude)
    good = np.logical_and(goodr, goodl)
    
    radius = radius[good]
    longitude = longitude[good]

    u_pixels, v_pixels = rings_longitude_radius_to_pixels(
                                                  obs, longitude, radius)

    u_pixels += offset_u
    v_pixels += offset_v
        
    # Catch the cases that fell outside the image boundaries
    goodumask = np.logical_and(u_pixels >= u_min, u_pixels <= u_max)
    goodvmask = np.logical_and(v_pixels >= v_min, v_pixels <= v_max)
    good = np.logical_and(goodumask, goodvmask)
    
    radius = radius[good]
    longitude = longitude[good]
    u_pixels = u_pixels[good]
    v_pixels = v_pixels[good]
    
    return longitude, radius, u_pixels, v_pixels
    
def rings_longitude_radius_to_pixels(obs, longitude, radius, corotating=None):
    """Convert longitude,radius pairs to U,V."""
    assert corotating in (None, 'F')
    longitude = np.asarray(longitude)
    radius = np.asarray(radius)
    
    if corotating == 'F':
        longitude = rings_fring_corotating_to_inertial(longitude, obs.midtime)
    
    if len(longitude) == 0:
        return np.array([]), np.array([])
    
    ring_surface = oops.Body.lookup('SATURN_RING_PLANE').surface
    obs_event = oops.Event(obs.midtime, (polymath.Vector3.ZERO,
                                         polymath.Vector3.ZERO),
                           obs.path, obs.frame)
    _, obs_event = ring_surface.photon_to_event_by_coords(obs_event,
                                                          (radius,longitude))

    uv = obs.fov.uv_from_los(obs_event.neg_arr_ap)
    u, v = uv.to_scalars()
    
    return u.vals, v.vals

##
# F ring routines
##

FRING_ROTATING_ET = None
FRING_MEAN_MOTION = 581.964 * oops.RPD # rad/day
FRING_A = 140221.3
FRING_E = 0.00235
FRING_W0 = 24.2 * oops.RPD # deg
FRING_DW = 2.70025 * oops.RPD # deg/day                

def _compute_fring_longitude_shift(et):
    global FRING_ROTATING_ET
    if FRING_ROTATING_ET is None:
        FRING_ROTATING_ET = cspice.utc2et("2007-1-1")
 
    return - (FRING_MEAN_MOTION * 
              ((et - FRING_ROTATING_ET) / 86400.)) % oops.TWOPI

def rings_fring_inertial_to_corotating(longitude, et):
    """Convert inertial longitude to corotating."""
    return (longitude + _compute_fring_longitude_shift(et)) % oops.TWOPI

def rings_fring_corotating_to_inertial(co_long, et):
    """Convert corotating longitude (deg) to inertial."""
    return (co_long - _compute_fring_longitude_shift(et)) % oops.TWOPI

def rings_fring_radius_at_longitude(obs, longitude):
    """Return the radius (km) of the F ring core at a given inertial longitude
    (deg)."""
    curly_w = FRING_W0 + FRING_DW*obs.midtime/86400.

    radius = (FRING_A * (1-FRING_E**2) /
              (1 + FRING_E * np.cos(longitude-curly_w)))

    return radius
    
def rings_fring_longitude_radius(obs, longitude_step=0.01*oops.RPD):
    """Return  a set of longitude,radius pairs for the F ring core."""
    num_longitudes = int(oops.TWOPI / longitude_step)
    longitudes = np.arange(num_longitudes) * longitude_step
    radius = rings_fring_radius_at_longitude(obs, longitudes)
    
    return longitudes, radius

def rings_fring_pixels(obs, offset=None, longitude_step=0.01*oops.RPD):
    """Return a set of U,V pairs for the F ring in an image."""
    longitude, radius = rings_fring_longitude_radius(
                                     obs,
                                     longitude_step=longitude_step)
    
    (longitude, radius,
     u_pixels, v_pixels) = _rings_restrict_longitude_radius_to_obs(
                                     obs, longitude, radius,
                                     offset=offset)
    
    return u_pixels, v_pixels


#==============================================================================
# 
# RING REPROJECTION MAIN ROUTINES
#
#==============================================================================

def rings_reproject(
            obs, data=None, offset=None,
            longitude_resolution=_RINGS_DEFAULT_REPRO_LONGITUDE_RESOLUTION,
            longitude_range=None,
            radius_resolution=_RINGS_DEFAULT_REPRO_RADIUS_RESOLUTION,
            radius_range=None,
            zoom_amt=_RINGS_DEFAULT_REPRO_ZOOM_AMT,
            zoom_order=_RINGS_DEFAULT_REPRO_ZOOM_ORDER,
            corotating=None,
            uv_range=None,
            compress_longitude=True,
            mask_fill_value=0.,
            omit_saturns_shadow=True,
            image_only=False):
    """Reproject the rings in an image into a rectangular longitude/radius
    space.
    
    Inputs:
        obs                      The Observation.
        data                     The image data to use for the reprojection. If
                                 None, use obs.data.
        offset                   The offsets in (U,V) to apply to the image
                                 when computing the longitude and radius
                                 values.
        longitude_resolution     The longitude resolution of the new image
                                 (rad/pix).
        longitude_range          None, or a tuple (start,end) specifying the
                                 longitude limits to reproject.
        radius_resolution        The radius resolution of the new image
                                 (km/pix).
        radius_range             None, or a tuple (inner,outer) specifying the
                                 radius limits to reproject.
        zoom                     The amount to magnify the original image for
                                 pixel value interpolation.
        corotating               The name of the ring to use to compute
                                 co-rotating longitude. None if inertial
                                 longitude should be used.
        uv_range                 None, or a tuple (start_u,end_u,start_v,end_v)
                                 that defines the part of the image to be
                                 reprojected.
        compress_longitude       True to compress the returned image to contain
                                 only valid longitudes. False to return the
                                 entire range 0-2PI or as specified by
                                 longitude_range.
        mask_fill_value          What to replace masked values with. None means
                                 leave the values masked.
        omit_saturns_shadow      True to mask out pixels that are in Saturn's
                                 shadow.
        image_only               True to only include image pixel data. False 
                                 to also include incidence, emission, phase,
                                 and resolution.
                                 
    Returns:
        A dictionary containing
        
        'long_mask'            The mask of longitudes from the full 2PI-radian
                               set that contain reprojected data. This can be
                               used to recreate the list of actual longitudes
                               present.
        'time'                 The midtime of the observation (TDB).
        'radius_resolution'    The radius resolution.
        'longitude_resolution' The longitude resolution.
                           
            The following only contain longitudes with mask values of True
            above. All angles are in degrees.
        'img'                  The reprojected image [radius,longitude].
        
            If data_only is False:
        
        'resolution'           The radial resolution [radius,longitude].
        'phase'                The phase angle [radius,longitude].
        'emission'             The emission angle [radius,longitude].
        'incidence'            The incidence angle. Note this is a scalar
                               because it doesn't change over the ring plane.
        'mean_resolution'      The radial resolution averaged over all radii
                               [longitude].
        'mean_phase'           The phase angle averaged over all radii 
                               [longitude].
        'mean_emission'        The emission angle averaged over all radii
                               [longitude].
        
        The image data is taken from the zoomed, interpolated image,
        while the incidence, emission, phase, and resolution are taken from
        the original non-interpolated data and thus will be slightly more
        coarse-grained.
    """
    logger = logging.getLogger(_LOGGING_NAME+'.rings_reproject')
    
    assert corotating in (None, 'F')

    if data is None:
        data = obs.data
    
    # Radius defaults to the entire main rings
    # Longitude defaults to the entire circle
    if radius_range is None:
        radius_inner = RINGS_MIN_RADIUS
        radius_outer = RINGS_MAX_RADIUS
    else:
        radius_inner, radius_outer = radius_range
        
    if longitude_range is None:
        longitude_start = 0.
        longitude_end = _RINGS_MAX_LONGITUDE
    else:
        longitude_start, longitude_end = longitude_range

    # Offset the image if we can
    orig_fov = None
    if offset is not None and offset != (0,0):
        # We need to be careful not to use obs.bp from this point forward
        # because it will disagree with our current OffsetFOV
        orig_fov = obs.fov
        obs.fov = oops.fov.OffsetFOV(obs.fov, uv_offset=offset)
    
    # Get all the info for each pixel, restricted to uv_range if provided
    meshgrid = None
    start_u = 0
    end_u = data.shape[1]-1
    start_v = 0
    end_v = data.shape[0]-1
    if uv_range is not None:
        start_u, end_u, start_v, end_v = uv_range
        meshgrid = oops.Meshgrid.for_fov(obs.fov,
                                     origin=(start_u+.5, start_v+.5), 
                                     limit=(end_u+.5, end_v+.5), swap=True)

    if orig_fov is None and meshgrid is None:
        # No offset and no uv_range means it's safe to use the normal Backplane
        # We would prefer to do this for performance since it might already be
        # cached
        set_obs_bp(obs)
        bp = obs.bp
    else:
        bp = oops.Backplane(obs, meshgrid)
        
    bp_radius = bp.ring_radius('saturn:ring').vals.astype('float')
    bp_longitude = bp.ring_longitude('saturn:ring').vals.astype('float')
    
    if not image_only: 
        bp_resolution = (bp.ring_radial_resolution('saturn:ring')
                         .vals.astype('float'))
        bp_phase = bp.phase_angle('saturn:ring').vals.astype('float')
        bp_emission = bp.emission_angle('saturn:ring').vals.astype('float') 
        bp_incidence = bp.incidence_angle('saturn:ring').vals.astype('float')

    # Clear out any pixels in Saturn's shadow
    if omit_saturns_shadow:
        saturn_shadow = bp.where_inside_shadow('saturn:ring','saturn').vals
        data = data.copy()
        data[saturn_shadow] = 0

    # Deal with co-rotating longitudes
    if corotating == 'F':
        bp_longitude = rings_fring_inertial_to_corotating(bp_longitude, 
                                                          obs.midtime)
    
    # The number of pixels in the final reprojection in the radial direction
    radius_pixels = int(np.ceil((radius_outer-radius_inner+
                                 _RINGS_RADIUS_SLOP) / radius_resolution))

    # The total number of pixels in the longitude direction if the whole ring
    # (or at least the ring longitudes specified by the caller) is visible
    full_min_longitude_pixel = (np.floor(longitude_start /
                                         longitude_resolution)).astype('int')
    full_max_longitude_pixel = (np.floor(longitude_end / 
                                         longitude_resolution)).astype('int')
    full_longitude_pixels = (full_max_longitude_pixel - 
                             full_min_longitude_pixel + 1)
    
    # The longitudes restricted to the user-supplied range, if any
    restr_bp_longitude = bp_longitude[
              np.logical_and(bp_longitude >= longitude_start,
                             bp_longitude <= longitude_end)]
    
    # The bin numbers for each longitude in the image
    bp_longitude_binned = np.floor((restr_bp_longitude-longitude_start) / 
                                   longitude_resolution).astype('int')
                                   
    # Mark which longitude bins are going to be used - True if that longitude
    # exists in the image
    full_good_long_bins_mask = np.zeros(full_longitude_pixels, dtype=np.bool)
    full_good_long_bins_mask[bp_longitude_binned] = True

    # Longitude bin numbers before we limit to what's actually in the image
    full_long_bins = np.arange(full_longitude_pixels)
     
    # The actual set of longitude bins we're going to use
    long_bins_restr = full_long_bins[full_good_long_bins_mask]
    longitude_pixels = len(long_bins_restr)
    
    # The bin numbers go from 0->N-1, but the actual bin values
    # are taken sparesly form the complete set 0->2PI based on what longitudes
    # are in the image
    long_bins = np.tile(np.arange(longitude_pixels), radius_pixels) 
    long_bins_act = (np.tile(long_bins_restr, radius_pixels) * 
                     longitude_resolution + longitude_start)
        
    # Radius bin numbers
    rad_bins = np.repeat(np.arange(radius_pixels), longitude_pixels)
    # Actual radius for each bin (km)
    if corotating == 'F':
        rad_bins_offset = rings_fring_radius_at_longitude(obs,
                              rings_fring_corotating_to_inertial(long_bins_act,
                                                                 obs.midtime))        
        rad_bins_act = (rad_bins * radius_resolution + radius_inner +
                        rad_bins_offset)
        logger.debug('Radius offset range %.2f %.2f',
                     np.min(rad_bins_offset),
                     np.max(rad_bins_offset))
    else:
        rad_bins_act = rad_bins * radius_resolution + radius_inner

    logger.info('Radius range %.2f %.2f', np.min(bp_radius), 
                 np.max(bp_radius))
    logger.debug('Radius bin range %.2f %.2f', np.min(rad_bins_act), 
                 np.max(rad_bins_act))
    logger.debug('Longitude bin range %.2f %.2f', 
                 np.min(long_bins_act)*oops.DPR,
                 np.max(long_bins_act)*oops.DPR)
    logger.debug('Number of longitude bins %d', longitude_pixels)
    if not image_only:
        logger.info('Resolution range %.2f %.2f', np.min(bp_resolution),
                     np.max(bp_resolution))
    logger.debug('Data range %f %f', np.min(data), np.max(data))

    u_pixels, v_pixels = rings_longitude_radius_to_pixels(
                                                  obs, long_bins_act,
                                                  rad_bins_act,
                                                  corotating=corotating)
    
    # Zoom the data and restrict the bins and pixels to ones actually in the
    # final reprojection.
    if zoom_amt == 1:
        zoom_data = data
    else:
        zoom_data = ndinterp.zoom(data, zoom_amt, order=zoom_order)

    u_zoom = (u_pixels*zoom_amt).astype('int')
    v_zoom = (v_pixels*zoom_amt).astype('int')
    
    goodumask = np.logical_and(u_pixels >= start_u, 
                               u_zoom <= (end_u+1)*zoom_amt-1)
    goodvmask = np.logical_and(v_pixels >= start_v, 
                               v_zoom <= (end_v+1)*zoom_amt-1)
    goodmask = np.logical_and(goodumask, goodvmask)
    
    u_pixels = u_pixels[goodmask].astype('int') - start_u
    v_pixels = v_pixels[goodmask].astype('int') - start_v
    u_zoom = u_zoom[goodmask]
    v_zoom = v_zoom[goodmask]
    good_rad_bins = rad_bins[goodmask]
    good_long_bins = long_bins[goodmask]
    
    interp_data = zoom_data[v_zoom, u_zoom]
    
    # Create the reprojected results.
    repro_img = ma.zeros((radius_pixels, longitude_pixels), dtype=np.float32)
    repro_img.mask = True
    repro_img[good_rad_bins,good_long_bins] = interp_data

    # Mean will mask if ALL radii are masked at a particular longitude
    # We should do this more efficiently using operations on the mask 
    # itself
    good_long_bins_mask = np.logical_not(ma.getmaskarray(ma.mean(repro_img,
                                                                 axis=0)))
    
    repro_img = repro_img[:,good_long_bins_mask]

    if not image_only:
        repro_res = ma.zeros((radius_pixels, longitude_pixels), 
                             dtype=np.float32)
        repro_res.mask = True
        repro_res[good_rad_bins,good_long_bins] = bp_resolution[v_pixels,
                                                                u_pixels]

        repro_res = repro_res[:,good_long_bins_mask]
        repro_mean_res = ma.mean(repro_res, axis=0)

        repro_phase = ma.zeros((radius_pixels, longitude_pixels), 
                               dtype=np.float32)
        repro_phase.mask = True
        repro_phase[good_rad_bins,good_long_bins] = bp_phase[v_pixels,u_pixels]
        repro_phase = repro_phase[:,good_long_bins_mask] 
        repro_mean_phase = ma.mean(repro_phase, axis=0)
    
        repro_emission = ma.zeros((radius_pixels, longitude_pixels), 
                                  dtype=np.float32)
        repro_emission.mask = True
        repro_emission[good_rad_bins,good_long_bins] = bp_emission[v_pixels,
                                                                   u_pixels]
        repro_emission = repro_emission[:,good_long_bins_mask]
        repro_mean_emission = ma.mean(repro_emission, axis=0)
    
        repro_incidence = ma.mean(bp_incidence[v_pixels,u_pixels])

    new_full_good_long_bins_mask = np.zeros(full_longitude_pixels, dtype=np.bool)
    new_full_good_long_bins_mask[long_bins_restr[good_long_bins_mask]] = True

    if mask_fill_value is not None:
        repro_img = ma.filled(repro_img, mask_fill_value)
        if not image_only:
            repro_res = ma.filled(repro_res, mask_fill_value)
            repro_phase = ma.filled(repro_phase, mask_fill_value)
            repro_emission = ma.filled(repro_emission, mask_fill_value)
            repro_incidence = ma.filled(repro_incidence, mask_fill_value)

    if orig_fov is not None:   
        obs.fov = orig_fov

    ret = {}    
    ret['time'] = obs.midtime
    ret['long_mask'] = new_full_good_long_bins_mask
    ret['img'] = repro_img
    if not image_only:
        ret['resolution'] = repro_res
        ret['phase'] = repro_phase
        ret['emission'] = repro_emission
        ret['incidence'] = repro_incidence
        ret['mean_resolution'] = repro_mean_res
        ret['mean_phase'] = repro_mean_phase
        ret['mean_emission'] = repro_mean_emission
    
    return ret

def rings_mosaic_init(
        radius_range,
        longitude_resolution=_RINGS_DEFAULT_REPRO_LONGITUDE_RESOLUTION,
        radius_resolution=_RINGS_DEFAULT_REPRO_RADIUS_RESOLUTION):
    """Create the data structure for a ring mosaic.

    Inputs:
        longitude_resolution     The longitude resolution of the new image
                                 (rad/pix).
        radius_resolution        The radius resolution of the new image
                                 (km/pix).
        radius_range             None, or a tuple (inner,outer) specifying the
                                 radius limits of the new image.
                                 
    Returns:
        A dictionary containing an empty mosaic

        'img'                    The full mosaic image.
        'radius_resolution'      The radius resolution.
        'longitude_resolution'   The longitude resolution.
        'long_mask'              The valid-longitude mask (all False).
        'mean_resolution'        The per-longitude mean resolution.
        'mean_phase'             The per-longitude mean phase angle.
        'mean_emission'          The per-longitude mean emission angle.
        'mean_incidence'         The scalar mean incidence angle.
        'image_number'           The per-longitude image number giving the image
                                 used to fill the data for each longitude.
        'time'                   The per-longitude time (TDB).
    """
    if radius_range is None:
        radius_inner = _RINGS
    radius_inner, radius_outer = radius_range
    radius_pixels = int(np.ceil((radius_outer-radius_inner+_RINGS_RADIUS_SLOP) / 
                                radius_resolution))
    longitude_pixels = int(oops.TWOPI / longitude_resolution)
    
    ret = {}
    ret['img'] = np.zeros((radius_pixels, longitude_pixels), dtype=np.float32)
    ret['long_mask'] = np.zeros(longitude_pixels, dtype=np.bool)
    ret['mean_resolution'] = np.zeros(longitude_pixels, dtype=np.float32)
    ret['mean_phase'] = np.zeros(longitude_pixels, dtype=np.float32)
    ret['mean_emission'] = np.zeros(longitude_pixels, dtype=np.float32)
    ret['mean_incidence'] = 0.
    ret['image_number'] = np.zeros(longitude_pixels, dtype=np.int32)
    ret['time'] = np.zeros(longitude_pixels, dtype=np.float32)
    
    return ret

def rings_mosaic_add(mosaic_metadata, repro_metadata, image_number):
    """Add a reprojected image to an existing mosaic.
    
    For each valid longitude in the reprojected image, it is copied to the
    mosaic if it has more valid radial data, or the same amount of radial
    data but the resolution is better.
    """
    mosaic_metadata['mean_incidence'] = repro_metadata['incidence']
    
    radius_pixels = mosaic_metadata['img'].shape[0]
    repro_good_long = repro_metadata['long_mask']
    mosaic_good_long = mosaic_metadata['long_mask']
        
    # Create full-size versions of all the longitude-compressed reprojection
    # data.
    mosaic_img = mosaic_metadata['img']
    repro_img = np.zeros(mosaic_img.shape) 
    repro_img[:,repro_good_long] = repro_metadata['img']
    mosaic_res = mosaic_metadata['mean_resolution']
    repro_res = np.zeros(mosaic_res.shape) + 1e300
    repro_res[repro_good_long] = repro_metadata['mean_resolution']
    mosaic_phase = mosaic_metadata['mean_phase']
    repro_phase = np.zeros(mosaic_phase.shape)
    repro_phase[repro_good_long] = repro_metadata['mean_phase']
    mosaic_emission = mosaic_metadata['mean_emission']
    repro_emission = np.zeros(mosaic_emission.shape)
    repro_emission[repro_good_long] = repro_metadata['mean_emission']
    mosaic_image_number = mosaic_metadata['image_number']
    image_time = repro_metadata['time']
    mosaic_time = mosaic_metadata['time']
    
    # Calculate the number of good entries and where the number is larger than
    # in the existing mosaic.
    mosaic_valid_radius_count = radius_pixels-np.sum(mosaic_img == 0., axis=0)
    new_valid_radius_count = radius_pixels-np.sum(repro_img == 0., axis=0)
    valid_radius_count_better_mask = (new_valid_radius_count > 
                                      mosaic_valid_radius_count)
    valid_radius_count_equal_mask = (new_valid_radius_count == 
                                     mosaic_valid_radius_count)
    
    # Calculate where the new resolution is better
    better_resolution_mask = repro_res < mosaic_res
    
    # Make the final mask for which columns to replace mosaic values in.
    good_longitude_mask = np.logical_or(valid_radius_count_better_mask,
        np.logical_and(valid_radius_count_equal_mask, better_resolution_mask))

    mosaic_good_long[:] = np.logical_or(mosaic_good_long, good_longitude_mask)
    mosaic_img[:,good_longitude_mask] = repro_img[:,good_longitude_mask]
    mosaic_res[good_longitude_mask] = repro_res[good_longitude_mask] 
    mosaic_phase[good_longitude_mask] = repro_phase[good_longitude_mask] 
    mosaic_emission[good_longitude_mask] = repro_emission[good_longitude_mask] 
    mosaic_image_number[good_longitude_mask] = image_number
    mosaic_time[good_longitude_mask] = image_time
<|MERGE_RESOLUTION|>--- conflicted
+++ resolved
@@ -993,13 +993,7 @@
             # is too close. If there is, then throw away the current feature
             # because it won't be readily distinguishable in the real image.
             
-<<<<<<< HEAD
-            if (inner is None) != (outer is None):
-=======
-            #### XXXX ### THIS IS NOT WORKING W1466448054_1
-            
             if (inner is None) != (outer is None) and not force_keep_feature:
->>>>>>> 207ab48b
                 feature = inner
                 if feature is None:
                     feature = outer
