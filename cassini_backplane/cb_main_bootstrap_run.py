--- conflicted
+++ resolved
@@ -573,10 +573,7 @@
              cand_last_overlap_frac,
              cand_last_tried_overlap_frac,
              cand_last_mosaic_overlap_res) = cand_entry
-<<<<<<< HEAD
-=======
             cand_mask = cand_body_metadata['latlon_mask']
->>>>>>> 207ab48b
             overlap_arr, mosaic_overlap_res = _bootstrap_mask_overlap(
                                                           mosaic_full_mask, 
                                                           cand_mask, mosaic_res)
