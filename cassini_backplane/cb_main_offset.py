--- conflicted
+++ resolved
@@ -119,11 +119,7 @@
 #    command_line_str = 'W1477437523_2 N1477437523_2 --force-offset --image-console-level debug --display-offset-results --no-allow-stars' # BOTSIM
 #    command_line_str = 'W1610355001_1 N1610355001_1 --force-offset --image-console-level debug --no-allow-stars' # BOTSIM
 
-<<<<<<< HEAD
     command_line_str = 'W1466448054_1 --force-offset --image-console-level debug --display-offset-results' # 
-=======
-    command_line_str = ' --image-console-level debug --display-offset-results' # 
->>>>>>> 207ab48b
 
 
 # MOSAIC TEST
