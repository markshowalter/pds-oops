--- conflicted
+++ resolved
@@ -407,16 +407,12 @@
                 (lt.vals == lt_min) | (lt.vals == lt_max))
         if not np.any(mask): mask = False
 
-<<<<<<< HEAD
-        # The remasking will fail it lt has been time-collapsed
+        # The remasking will fail if lt has been time-collapsed
         try:
             lt = lt.remask(mask)
         except ValueError:
             pass
         
-=======
-        if lt.shape != (): lt = lt.remask(mask)
->>>>>>> 962dbeca
         surface_time = link_time + lt
 
         # Put the derivatives back if necessary
@@ -455,16 +451,12 @@
                 (lt.vals == lt_min) | (lt.vals == lt_max))
         if not np.any(mask): mask = False
 
-<<<<<<< HEAD
-        # The remasking will fail it lt has been time-collapsed
+        # The remasking will fail if lt has been time-collapsed
         try:
             lt = lt.remask(mask)
         except ValueError:
             pass
-        
-=======
-        if lt.shape != (): lt = lt.remask(mask)
->>>>>>> 962dbeca
+
         pos_wrt_surface = pos_wrt_surface.remask(mask)
 
         # Create the surface event in its own frame
